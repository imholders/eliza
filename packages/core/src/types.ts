import type { Readable } from "stream";

/**
 * Represents a UUID string in the format "xxxxxxxx-xxxx-xxxx-xxxx-xxxxxxxxxxxx"
 */
export type UUID = `${string}-${string}-${string}-${string}-${string}`;

/**
 * Represents the content of a message or communication
 */
export interface Content {
    /** The main text content */
    text: string;

    /** Optional action associated with the message */
    action?: string;

    /** Optional source/origin of the content */
    source?: string;

    /** URL of the original message/post (e.g. tweet URL, Discord message link) */
    url?: string;

    /** UUID of parent message if this is a reply/thread */
    inReplyTo?: UUID;

    /** Array of media attachments */
    attachments?: Media[];

    /** Additional dynamic properties */
    [key: string]: unknown;
}

/**
 * Example content with associated user for demonstration purposes
 */
export interface ActionExample {
    /** User associated with the example */
    user: string;

    /** Content of the example */
    content: Content;
}

/**
 * Example conversation content with user ID
 */
export interface ConversationExample {
    /** UUID of user in conversation */
    userId: UUID;

    /** Content of the conversation */
    content: Content;
}

/**
 * Represents an actor/participant in a conversation
 */
export interface Actor {
    /** Display name */
    name: string;

    /** Username/handle */
    username: string;

    /** Additional profile details */
    details: {
        /** Short profile tagline */
        tagline: string;

        /** Longer profile summary */
        summary: string;

        /** Favorite quote */
        quote: string;
    };

    /** Unique identifier */
    id: UUID;
}

/**
 * Represents a single objective within a goal
 */
export interface Objective {
    /** Optional unique identifier */
    id?: string;

    /** Description of what needs to be achieved */
    description: string;

    /** Whether objective is completed */
    completed: boolean;
}

/**
 * Status enum for goals
 */
export enum GoalStatus {
    DONE = "DONE",
    FAILED = "FAILED",
    IN_PROGRESS = "IN_PROGRESS",
}

/**
 * Represents a high-level goal composed of objectives
 */
export interface Goal {
    /** Optional unique identifier */
    id?: UUID;

    /** Room ID where goal exists */
    roomId: UUID;

    /** User ID of goal owner */
    userId: UUID;

    /** Name/title of the goal */
    name: string;

    /** Current status */
    status: GoalStatus;

    /** Component objectives */
    objectives: Objective[];
}

/**
 * Model size/type classification
 */
export enum ModelClass {
    SMALL = "small",
    MEDIUM = "medium",
    LARGE = "large",
    EMBEDDING = "embedding",
    IMAGE = "image",
}

/**
 * Model settings
 */
export type ModelSettings = {
    /** Model name */
    name: string;

    /** Maximum input tokens */
    maxInputTokens: number;

    /** Maximum output tokens */
    maxOutputTokens: number;

    /** Optional frequency penalty */
    frequency_penalty?: number;

    /** Optional presence penalty */
    presence_penalty?: number;

    /** Optional repetition penalty */
    repetition_penalty?: number;

    /** Stop sequences */
    stop: string[];

    /** Temperature setting */
    temperature: number;

    /** Optional telemetry configuration (experimental) */
    experimental_telemetry?: TelemetrySettings;
};

/** Image model settings */
export type ImageModelSettings = {
    name: string;
    steps?: number;
};

/** Embedding model settings */
export type EmbeddingModelSettings = {
    name: string;
    dimensions?: number;
};

/**
 * Configuration for an AI model
 */
export type Model = {
    /** Optional API endpoint */
    endpoint?: string;

    /** Model names by size class */
    model: {
        [ModelClass.SMALL]?: ModelSettings;
        [ModelClass.MEDIUM]?: ModelSettings;
        [ModelClass.LARGE]?: ModelSettings;
        [ModelClass.EMBEDDING]?: EmbeddingModelSettings;
        [ModelClass.IMAGE]?: ImageModelSettings;
    };
};

/**
 * Model configurations by provider
 */
export type Models = {
    [ModelProviderName.OPENAI]: Model;
    [ModelProviderName.ETERNALAI]: Model;
    [ModelProviderName.ANTHROPIC]: Model;
    [ModelProviderName.GROK]: Model;
    [ModelProviderName.GROQ]: Model;
    [ModelProviderName.LLAMACLOUD]: Model;
    [ModelProviderName.TOGETHER]: Model;
    [ModelProviderName.LLAMALOCAL]: Model;
    [ModelProviderName.GOOGLE]: Model;
    [ModelProviderName.MISTRAL]: Model;
    [ModelProviderName.CLAUDE_VERTEX]: Model;
    [ModelProviderName.REDPILL]: Model;
    [ModelProviderName.OPENROUTER]: Model;
    [ModelProviderName.OLLAMA]: Model;
    [ModelProviderName.HEURIST]: Model;
    [ModelProviderName.GALADRIEL]: Model;
    [ModelProviderName.FAL]: Model;
    [ModelProviderName.GAIANET]: Model;
    [ModelProviderName.ALI_BAILIAN]: Model;
    [ModelProviderName.VOLENGINE]: Model;
    [ModelProviderName.NANOGPT]: Model;
    [ModelProviderName.HYPERBOLIC]: Model;
    [ModelProviderName.VENICE]: Model;
    [ModelProviderName.NVIDIA]: Model;
    [ModelProviderName.NINETEEN_AI]: Model;
    [ModelProviderName.AKASH_CHAT_API]: Model;
    [ModelProviderName.LIVEPEER]: Model;
    [ModelProviderName.DEEPSEEK]: Model;
    [ModelProviderName.INFERA]: Model;
    [ModelProviderName.ATOMA]: Model;
};

/**
 * Available model providers
 */
export enum ModelProviderName {
    OPENAI = "openai",
    ETERNALAI = "eternalai",
    ANTHROPIC = "anthropic",
    GROK = "grok",
    GROQ = "groq",
    LLAMACLOUD = "llama_cloud",
    TOGETHER = "together",
    LLAMALOCAL = "llama_local",
    GOOGLE = "google",
    MISTRAL = "mistral",
    CLAUDE_VERTEX = "claude_vertex",
    REDPILL = "redpill",
    OPENROUTER = "openrouter",
    OLLAMA = "ollama",
    HEURIST = "heurist",
    GALADRIEL = "galadriel",
    FAL = "falai",
    GAIANET = "gaianet",
    ALI_BAILIAN = "ali_bailian",
    VOLENGINE = "volengine",
    NANOGPT = "nanogpt",
    HYPERBOLIC = "hyperbolic",
    VENICE = "venice",
    NVIDIA = "nvidia",
    NINETEEN_AI = "nineteen_ai",
    AKASH_CHAT_API = "akash_chat_api",
    LIVEPEER = "livepeer",
    LETZAI = "letzai",
    DEEPSEEK = "deepseek",
    INFERA = "infera",
<<<<<<< HEAD
    ATOMA = "atoma",
=======
>>>>>>> cea8a12a
}

/**
 * Represents the current state/context of a conversation
 */
export interface State {
    /** ID of user who sent current message */
    userId?: UUID;

    /** ID of agent in conversation */
    agentId?: UUID;

    /** Agent's biography */
    bio: string;

    /** Agent's background lore */
    lore: string;

    /** Message handling directions */
    messageDirections: string;

    /** Post handling directions */
    postDirections: string;

    /** Current room/conversation ID */
    roomId: UUID;

    /** Optional agent name */
    agentName?: string;

    /** Optional message sender name */
    senderName?: string;

    /** String representation of conversation actors */
    actors: string;

    /** Optional array of actor objects */
    actorsData?: Actor[];

    /** Optional string representation of goals */
    goals?: string;

    /** Optional array of goal objects */
    goalsData?: Goal[];

    /** Recent message history as string */
    recentMessages: string;

    /** Recent message objects */
    recentMessagesData: Memory[];

    /** Optional valid action names */
    actionNames?: string;

    /** Optional action descriptions */
    actions?: string;

    /** Optional action objects */
    actionsData?: Action[];

    /** Optional action examples */
    actionExamples?: string;

    /** Optional provider descriptions */
    providers?: string;

    /** Optional response content */
    responseData?: Content;

    /** Optional recent interaction objects */
    recentInteractionsData?: Memory[];

    /** Optional recent interactions string */
    recentInteractions?: string;

    /** Optional formatted conversation */
    formattedConversation?: string;

    /** Optional formatted knowledge */
    knowledge?: string;
    /** Optional knowledge data */
    knowledgeData?: KnowledgeItem[];
    /** Optional knowledge data */
    ragKnowledgeData?: RAGKnowledgeItem[];

    /** Additional dynamic properties */
    [key: string]: unknown;
}

/**
 * Represents a stored memory/message
 */
export interface Memory {
    /** Optional unique identifier */
    id?: UUID;

    /** Associated user ID */
    userId: UUID;

    /** Associated agent ID */
    agentId: UUID;

    /** Optional creation timestamp */
    createdAt?: number;

    /** Memory content */
    content: Content;

    /** Optional embedding vector */
    embedding?: number[];

    /** Associated room ID */
    roomId: UUID;

    /** Whether memory is unique */
    unique?: boolean;

    /** Embedding similarity score */
    similarity?: number;
}

/**
 * Example message for demonstration
 */
export interface MessageExample {
    /** Associated user */
    user: string;

    /** Message content */
    content: Content;
}

/**
 * Handler function type for processing messages
 */
export type Handler = (
    runtime: IAgentRuntime,
    message: Memory,
    state?: State,
    options?: { [key: string]: unknown },
    callback?: HandlerCallback
) => Promise<unknown>;

/**
 * Callback function type for handlers
 */
export type HandlerCallback = (
    response: Content,
    files?: any
) => Promise<Memory[]>;

/**
 * Validator function type for actions/evaluators
 */
export type Validator = (
    runtime: IAgentRuntime,
    message: Memory,
    state?: State
) => Promise<boolean>;

/**
 * Represents an action the agent can perform
 */
export interface Action {
    /** Similar action descriptions */
    similes: string[];

    /** Detailed description */
    description: string;

    /** Example usages */
    examples: ActionExample[][];

    /** Handler function */
    handler: Handler;

    /** Action name */
    name: string;

    /** Validation function */
    validate: Validator;

    /** Whether to suppress the initial message when this action is used */
    suppressInitialMessage?: boolean;
}

/**
 * Example for evaluating agent behavior
 */
export interface EvaluationExample {
    /** Evaluation context */
    context: string;

    /** Example messages */
    messages: Array<ActionExample>;

    /** Expected outcome */
    outcome: string;
}

/**
 * Evaluator for assessing agent responses
 */
export interface Evaluator {
    /** Whether to always run */
    alwaysRun?: boolean;

    /** Detailed description */
    description: string;

    /** Similar evaluator descriptions */
    similes: string[];

    /** Example evaluations */
    examples: EvaluationExample[];

    /** Handler function */
    handler: Handler;

    /** Evaluator name */
    name: string;

    /** Validation function */
    validate: Validator;
}

/**
 * Provider for external data/services
 */
export interface Provider {
    /** Data retrieval function */
    get: (
        runtime: IAgentRuntime,
        message: Memory,
        state?: State
    ) => Promise<any>;
}

/**
 * Represents a relationship between users
 */
export interface Relationship {
    /** Unique identifier */
    id: UUID;

    /** First user ID */
    userA: UUID;

    /** Second user ID */
    userB: UUID;

    /** Primary user ID */
    userId: UUID;

    /** Associated room ID */
    roomId: UUID;

    /** Relationship status */
    status: string;

    /** Optional creation timestamp */
    createdAt?: string;
}

/**
 * Represents a user account
 */
export interface Account {
    /** Unique identifier */
    id: UUID;

    /** Display name */
    name: string;

    /** Username */
    username: string;

    /** Optional additional details */
    details?: { [key: string]: any };

    /** Optional email */
    email?: string;

    /** Optional avatar URL */
    avatarUrl?: string;
}

/**
 * Room participant with account details
 */
export interface Participant {
    /** Unique identifier */
    id: UUID;

    /** Associated account */
    account: Account;
}

/**
 * Represents a conversation room
 */
export interface Room {
    /** Unique identifier */
    id: UUID;

    /** Room participants */
    participants: Participant[];
}

/**
 * Represents a media attachment
 */
export type Media = {
    /** Unique identifier */
    id: string;

    /** Media URL */
    url: string;

    /** Media title */
    title: string;

    /** Media source */
    source: string;

    /** Media description */
    description: string;

    /** Text content */
    text: string;

    /** Content type */
    contentType?: string;
};

/**
 * Client interface for platform connections
 */
export type Client = {
    /** Start client connection */
    start: (runtime: IAgentRuntime) => Promise<unknown>;

    /** Stop client connection */
    stop: (runtime: IAgentRuntime) => Promise<unknown>;
};

/**
 * Plugin for extending agent functionality
 */
export type Plugin = {
    /** Plugin name */
    name: string;

    /** Plugin description */
    description: string;

    /** Optional actions */
    actions?: Action[];

    /** Optional providers */
    providers?: Provider[];

    /** Optional evaluators */
    evaluators?: Evaluator[];

    /** Optional services */
    services?: Service[];

    /** Optional clients */
    clients?: Client[];
};

/**
 * Available client platforms
 */
export enum Clients {
    DISCORD = "discord",
    DIRECT = "direct",
    TWITTER = "twitter",
    TELEGRAM = "telegram",
    FARCASTER = "farcaster",
    LENS = "lens",
    AUTO = "auto",
    SLACK = "slack",
    GITHUB = "github",
<<<<<<< HEAD
    INSTAGRAM = "instagram",
=======
    SIMSAI = "simsai",
>>>>>>> cea8a12a
}

export interface IAgentConfig {
    [key: string]: string;
}

export type TelemetrySettings = {
    /**
     * Enable or disable telemetry. Disabled by default while experimental.
     */
    isEnabled?: boolean;
    /**
     * Enable or disable input recording. Enabled by default.
     *
     * You might want to disable input recording to avoid recording sensitive
     * information, to reduce data transfers, or to increase performance.
     */
    recordInputs?: boolean;
    /**
     * Enable or disable output recording. Enabled by default.
     *
     * You might want to disable output recording to avoid recording sensitive
     * information, to reduce data transfers, or to increase performance.
     */
    recordOutputs?: boolean;
    /**
     * Identifier for this function. Used to group telemetry data by function.
     */
    functionId?: string;
};

export interface ModelConfiguration {
    temperature?: number;
    max_response_length?: number;
    frequency_penalty?: number;
    presence_penalty?: number;
    maxInputTokens?: number;
    experimental_telemetry?: TelemetrySettings;
}

export type TemplateType = string | ((options: { state: State }) => string);

/**
 * Configuration for an agent character
 */
export type Character = {
    /** Optional unique identifier */
    id?: UUID;

    /** Character name */
    name: string;

    /** Optional username */
    username?: string;

    /** Optional email */
    email?: string;

    /** Optional system prompt */
    system?: string;

    /** Model provider to use */
    modelProvider: ModelProviderName;

    /** Image model provider to use, if different from modelProvider */
    imageModelProvider?: ModelProviderName;

    /** Image Vision model provider to use, if different from modelProvider */
    imageVisionModelProvider?: ModelProviderName;

    /** Optional model endpoint override */
    modelEndpointOverride?: string;

    /** Optional prompt templates */
    templates?: {
        goalsTemplate?: TemplateType;
        factsTemplate?: TemplateType;
        messageHandlerTemplate?: TemplateType;
        shouldRespondTemplate?: TemplateType;
        continueMessageHandlerTemplate?: TemplateType;
        evaluationTemplate?: TemplateType;
        twitterSearchTemplate?: TemplateType;
        twitterActionTemplate?: TemplateType;
        twitterPostTemplate?: TemplateType;
        twitterMessageHandlerTemplate?: TemplateType;
        twitterShouldRespondTemplate?: TemplateType;
        twitterVoiceHandlerTemplate?: TemplateType;
        instagramPostTemplate?: TemplateType;
        instagramMessageHandlerTemplate?: TemplateType;
        instagramShouldRespondTemplate?: TemplateType;
        farcasterPostTemplate?: TemplateType;
        lensPostTemplate?: TemplateType;
        farcasterMessageHandlerTemplate?: TemplateType;
        lensMessageHandlerTemplate?: TemplateType;
        farcasterShouldRespondTemplate?: TemplateType;
        lensShouldRespondTemplate?: TemplateType;
        telegramMessageHandlerTemplate?: TemplateType;
        telegramShouldRespondTemplate?: TemplateType;
        telegramAutoPostTemplate?: string;
        telegramPinnedMessageTemplate?: string;
        discordAutoPostTemplate?: string;
        discordAnnouncementHypeTemplate?: string;
        discordVoiceHandlerTemplate?: TemplateType;
        discordShouldRespondTemplate?: TemplateType;
        discordMessageHandlerTemplate?: TemplateType;
        slackMessageHandlerTemplate?: TemplateType;
        slackShouldRespondTemplate?: TemplateType;
        jeeterPostTemplate?: string;
        jeeterSearchTemplate?: string;
        jeeterInteractionTemplate?: string;
        jeeterMessageHandlerTemplate?: string;
        jeeterShouldRespondTemplate?: string;
    };

    /** Character biography */
    bio: string | string[];

    /** Character background lore */
    lore: string[];

    /** Example messages */
    messageExamples: MessageExample[][];

    /** Example posts */
    postExamples: string[];

    /** Known topics */
    topics: string[];

    /** Character traits */
    adjectives: string[];

    /** Optional knowledge base */
    knowledge?: (string | { path: string; shared?: boolean })[];

    /** Supported client platforms */
    clients: Clients[];

    /** Available plugins */
    plugins: Plugin[];

    /** Optional configuration */
    settings?: {
        secrets?: { [key: string]: string };
        intiface?: boolean;
        imageSettings?: {
            steps?: number;
            width?: number;
            height?: number;
            cfgScale?: number;
            negativePrompt?: string;
            numIterations?: number;
            guidanceScale?: number;
            seed?: number;
            modelId?: string;
            jobId?: string;
            count?: number;
            stylePreset?: string;
            hideWatermark?: boolean;
            safeMode?: boolean;
        };
        voice?: {
            model?: string; // For VITS
            url?: string; // Legacy VITS support
            elevenlabs?: {
                // New structured ElevenLabs config
                voiceId: string;
                model?: string;
                stability?: string;
                similarityBoost?: string;
                style?: string;
                useSpeakerBoost?: string;
            };
        };
        model?: string;
        modelConfig?: ModelConfiguration;
        embeddingModel?: string;
        chains?: {
            evm?: any[];
            solana?: any[];
            [key: string]: any[];
        };
        transcription?: TranscriptionProvider;
        ragKnowledge?: boolean;
    };

    /** Optional client-specific config */
    clientConfig?: {
        discord?: {
            shouldIgnoreBotMessages?: boolean;
            shouldIgnoreDirectMessages?: boolean;
            shouldRespondOnlyToMentions?: boolean;
            messageSimilarityThreshold?: number;
            isPartOfTeam?: boolean;
            teamAgentIds?: string[];
            teamLeaderId?: string;
            teamMemberInterestKeywords?: string[];
            autoPost?: {
                enabled?: boolean;
                monitorTime?: number;
                inactivityThreshold?: number;
                mainChannelId?: string;
                announcementChannelIds?: string[];
                minTimeBetweenPosts?: number;
            };
        };
        telegram?: {
            shouldIgnoreBotMessages?: boolean;
            shouldIgnoreDirectMessages?: boolean;
            shouldRespondOnlyToMentions?: boolean;
            shouldOnlyJoinInAllowedGroups?: boolean;
            allowedGroupIds?: string[];
            messageSimilarityThreshold?: number;
            isPartOfTeam?: boolean;
            teamAgentIds?: string[];
            teamLeaderId?: string;
            teamMemberInterestKeywords?: string[];
            autoPost?: {
                enabled?: boolean;
                monitorTime?: number;
                inactivityThreshold?: number;
                mainChannelId?: string;
                pinnedMessagesGroups?: string[];
                minTimeBetweenPosts?: number;
            };
        };
        slack?: {
            shouldIgnoreBotMessages?: boolean;
            shouldIgnoreDirectMessages?: boolean;
        };
        gitbook?: {
            keywords?: {
                projectTerms?: string[];
                generalQueries?: string[];
            };
            documentTriggers?: string[];
        };
    };

    /** Writing style guides */
    style: {
        all: string[];
        chat: string[];
        post: string[];
    };

    /** Optional Twitter profile */
    twitterProfile?: {
        id: string;
        username: string;
        screenName: string;
        bio: string;
        nicknames?: string[];
    };

<<<<<<< HEAD
    /** Optional Instagram profile */
    instagramProfile?: {
        id: string;
        username: string;
        bio: string;
        nicknames?: string[];
=======
    /** Optional SimsAI profile */
    simsaiProfile?: {
        id: string;
        username: string;
        screenName: string;
        bio: string;
>>>>>>> cea8a12a
    };

    /** Optional NFT prompt */
    nft?: {
        prompt: string;
    };

    /**Optinal Parent characters to inherit information from */
    extends?: string[];

    twitterSpaces?: TwitterSpaceDecisionOptions;
};

export interface TwitterSpaceDecisionOptions {
    maxSpeakers?: number;
    topics?: string[];
    typicalDurationMinutes?: number;
    idleKickTimeoutMs?: number;
    minIntervalBetweenSpacesMinutes?: number;
    businessHoursOnly?: boolean;
    randomChance?: number;
    enableIdleMonitor?: boolean;
    enableSttTts?: boolean;
    enableRecording?: boolean;
    voiceId?: string;
    sttLanguage?: string;
    speakerMaxDurationMs?: number;
}

/**
 * Interface for database operations
 */
export interface IDatabaseAdapter {
    /** Database instance */
    db: any;

    /** Optional initialization */
    init(): Promise<void>;

    /** Close database connection */
    close(): Promise<void>;

    /** Get account by ID */
    getAccountById(userId: UUID): Promise<Account | null>;

    /** Create new account */
    createAccount(account: Account): Promise<boolean>;

    /** Get memories matching criteria */
    getMemories(params: {
        roomId: UUID;
        count?: number;
        unique?: boolean;
        tableName: string;
        agentId: UUID;
        start?: number;
        end?: number;
    }): Promise<Memory[]>;

    getMemoryById(id: UUID): Promise<Memory | null>;

    getMemoriesByIds(ids: UUID[], tableName?: string): Promise<Memory[]>;

    getMemoriesByRoomIds(params: {
        tableName: string;
        agentId: UUID;
        roomIds: UUID[];
        limit?: number;
    }): Promise<Memory[]>;

    getCachedEmbeddings(params: {
        query_table_name: string;
        query_threshold: number;
        query_input: string;
        query_field_name: string;
        query_field_sub_name: string;
        query_match_count: number;
    }): Promise<{ embedding: number[]; levenshtein_score: number }[]>;

    log(params: {
        body: { [key: string]: unknown };
        userId: UUID;
        roomId: UUID;
        type: string;
    }): Promise<void>;

    getActorDetails(params: { roomId: UUID }): Promise<Actor[]>;

    searchMemories(params: {
        tableName: string;
        agentId: UUID;
        roomId: UUID;
        embedding: number[];
        match_threshold: number;
        match_count: number;
        unique: boolean;
    }): Promise<Memory[]>;

    updateGoalStatus(params: {
        goalId: UUID;
        status: GoalStatus;
    }): Promise<void>;

    searchMemoriesByEmbedding(
        embedding: number[],
        params: {
            match_threshold?: number;
            count?: number;
            roomId?: UUID;
            agentId?: UUID;
            unique?: boolean;
            tableName: string;
        }
    ): Promise<Memory[]>;

    createMemory(
        memory: Memory,
        tableName: string,
        unique?: boolean
    ): Promise<void>;

    removeMemory(memoryId: UUID, tableName: string): Promise<void>;

    removeAllMemories(roomId: UUID, tableName: string): Promise<void>;

    countMemories(
        roomId: UUID,
        unique?: boolean,
        tableName?: string
    ): Promise<number>;

    getGoals(params: {
        agentId: UUID;
        roomId: UUID;
        userId?: UUID | null;
        onlyInProgress?: boolean;
        count?: number;
    }): Promise<Goal[]>;

    updateGoal(goal: Goal): Promise<void>;

    createGoal(goal: Goal): Promise<void>;

    removeGoal(goalId: UUID): Promise<void>;

    removeAllGoals(roomId: UUID): Promise<void>;

    getRoom(roomId: UUID): Promise<UUID | null>;

    createRoom(roomId?: UUID): Promise<UUID>;

    removeRoom(roomId: UUID): Promise<void>;

    getRoomsForParticipant(userId: UUID): Promise<UUID[]>;

    getRoomsForParticipants(userIds: UUID[]): Promise<UUID[]>;

    addParticipant(userId: UUID, roomId: UUID): Promise<boolean>;

    removeParticipant(userId: UUID, roomId: UUID): Promise<boolean>;

    getParticipantsForAccount(userId: UUID): Promise<Participant[]>;

    getParticipantsForRoom(roomId: UUID): Promise<UUID[]>;

    getParticipantUserState(
        roomId: UUID,
        userId: UUID
    ): Promise<"FOLLOWED" | "MUTED" | null>;

    setParticipantUserState(
        roomId: UUID,
        userId: UUID,
        state: "FOLLOWED" | "MUTED" | null
    ): Promise<void>;

    createRelationship(params: { userA: UUID; userB: UUID }): Promise<boolean>;

    getRelationship(params: {
        userA: UUID;
        userB: UUID;
    }): Promise<Relationship | null>;

    getRelationships(params: { userId: UUID }): Promise<Relationship[]>;

    getKnowledge(params: {
        id?: UUID;
        agentId: UUID;
        limit?: number;
        query?: string;
        conversationContext?: string;
    }): Promise<RAGKnowledgeItem[]>;

    searchKnowledge(params: {
        agentId: UUID;
        embedding: Float32Array;
        match_threshold: number;
        match_count: number;
        searchText?: string;
    }): Promise<RAGKnowledgeItem[]>;

    createKnowledge(knowledge: RAGKnowledgeItem): Promise<void>;
    removeKnowledge(id: UUID): Promise<void>;
    clearKnowledge(agentId: UUID, shared?: boolean): Promise<void>;
}

export interface IDatabaseCacheAdapter {
    getCache(params: {
        agentId: UUID;
        key: string;
    }): Promise<string | undefined>;

    setCache(params: {
        agentId: UUID;
        key: string;
        value: string;
    }): Promise<boolean>;

    deleteCache(params: { agentId: UUID; key: string }): Promise<boolean>;
}

export interface IMemoryManager {
    runtime: IAgentRuntime;
    tableName: string;
    constructor: Function;

    addEmbeddingToMemory(memory: Memory): Promise<Memory>;

    getMemories(opts: {
        roomId: UUID;
        count?: number;
        unique?: boolean;
        start?: number;
        end?: number;
    }): Promise<Memory[]>;

    getCachedEmbeddings(
        content: string
    ): Promise<{ embedding: number[]; levenshtein_score: number }[]>;

    getMemoryById(id: UUID): Promise<Memory | null>;
    getMemoriesByRoomIds(params: {
        roomIds: UUID[];
        limit?: number;
    }): Promise<Memory[]>;
    searchMemoriesByEmbedding(
        embedding: number[],
        opts: {
            match_threshold?: number;
            count?: number;
            roomId: UUID;
            unique?: boolean;
        }
    ): Promise<Memory[]>;

    createMemory(memory: Memory, unique?: boolean): Promise<void>;

    removeMemory(memoryId: UUID): Promise<void>;

    removeAllMemories(roomId: UUID): Promise<void>;

    countMemories(roomId: UUID, unique?: boolean): Promise<number>;
}

export interface IRAGKnowledgeManager {
    runtime: IAgentRuntime;
    tableName: string;

    getKnowledge(params: {
        query?: string;
        id?: UUID;
        limit?: number;
        conversationContext?: string;
        agentId?: UUID;
    }): Promise<RAGKnowledgeItem[]>;
    createKnowledge(item: RAGKnowledgeItem): Promise<void>;
    removeKnowledge(id: UUID): Promise<void>;
    searchKnowledge(params: {
        agentId: UUID;
        embedding: Float32Array | number[];
        match_threshold?: number;
        match_count?: number;
        searchText?: string;
    }): Promise<RAGKnowledgeItem[]>;
    clearKnowledge(shared?: boolean): Promise<void>;
    processFile(file: {
        path: string;
        content: string;
        type: "pdf" | "md" | "txt";
        isShared: boolean;
    }): Promise<void>;
    cleanupDeletedKnowledgeFiles(): Promise<void>;
}

export type CacheOptions = {
    expires?: number;
};

export enum CacheStore {
    REDIS = "redis",
    DATABASE = "database",
    FILESYSTEM = "filesystem",
}

export interface ICacheManager {
    get<T = unknown>(key: string): Promise<T | undefined>;
    set<T>(key: string, value: T, options?: CacheOptions): Promise<void>;
    delete(key: string): Promise<void>;
}

export abstract class Service {
    private static instance: Service | null = null;

    static get serviceType(): ServiceType {
        throw new Error("Service must implement static serviceType getter");
    }

    public static getInstance<T extends Service>(): T {
        if (!Service.instance) {
            Service.instance = new (this as any)();
        }
        return Service.instance as T;
    }

    get serviceType(): ServiceType {
        return (this.constructor as typeof Service).serviceType;
    }

    // Add abstract initialize method that must be implemented by derived classes
    abstract initialize(runtime: IAgentRuntime): Promise<void>;
}

export interface IAgentRuntime {
    // Properties
    agentId: UUID;
    serverUrl: string;
    databaseAdapter: IDatabaseAdapter;
    token: string | null;
    modelProvider: ModelProviderName;
    imageModelProvider: ModelProviderName;
    imageVisionModelProvider: ModelProviderName;
    character: Character;
    providers: Provider[];
    actions: Action[];
    evaluators: Evaluator[];
    plugins: Plugin[];

    fetch?: typeof fetch | null;

    messageManager: IMemoryManager;
    descriptionManager: IMemoryManager;
    documentsManager: IMemoryManager;
    knowledgeManager: IMemoryManager;
    ragKnowledgeManager: IRAGKnowledgeManager;
    loreManager: IMemoryManager;

    cacheManager: ICacheManager;

    services: Map<ServiceType, Service>;
    // any could be EventEmitter
    // but I think the real solution is forthcoming as a base client interface
    clients: Record<string, any>;

    verifiableInferenceAdapter?: IVerifiableInferenceAdapter | null;

    initialize(): Promise<void>;

    registerMemoryManager(manager: IMemoryManager): void;

    getMemoryManager(name: string): IMemoryManager | null;

    getService<T extends Service>(service: ServiceType): T | null;

    registerService(service: Service): void;

    getSetting(key: string): string | null;

    // Methods
    getConversationLength(): number;

    processActions(
        message: Memory,
        responses: Memory[],
        state?: State,
        callback?: HandlerCallback
    ): Promise<void>;

    evaluate(
        message: Memory,
        state?: State,
        didRespond?: boolean,
        callback?: HandlerCallback
    ): Promise<string[] | null>;

    ensureParticipantExists(userId: UUID, roomId: UUID): Promise<void>;

    ensureUserExists(
        userId: UUID,
        userName: string | null,
        name: string | null,
        source: string | null
    ): Promise<void>;

    registerAction(action: Action): void;

    ensureConnection(
        userId: UUID,
        roomId: UUID,
        userName?: string,
        userScreenName?: string,
        source?: string
    ): Promise<void>;

    ensureParticipantInRoom(userId: UUID, roomId: UUID): Promise<void>;

    ensureRoomExists(roomId: UUID): Promise<void>;

    composeState(
        message: Memory,
        additionalKeys?: { [key: string]: unknown }
    ): Promise<State>;

    updateRecentMessageState(state: State): Promise<State>;
}

export interface IImageDescriptionService extends Service {
    describeImage(
        imageUrl: string
    ): Promise<{ title: string; description: string }>;
}

export interface ITranscriptionService extends Service {
    transcribeAttachment(audioBuffer: ArrayBuffer): Promise<string | null>;
    transcribeAttachmentLocally(
        audioBuffer: ArrayBuffer
    ): Promise<string | null>;
    transcribe(audioBuffer: ArrayBuffer): Promise<string | null>;
    transcribeLocally(audioBuffer: ArrayBuffer): Promise<string | null>;
}

export interface IVideoService extends Service {
    isVideoUrl(url: string): boolean;
    fetchVideoInfo(url: string): Promise<Media>;
    downloadVideo(videoInfo: Media): Promise<string>;
    processVideo(url: string, runtime: IAgentRuntime): Promise<Media>;
}

export interface ITextGenerationService extends Service {
    initializeModel(): Promise<void>;
    queueMessageCompletion(
        context: string,
        temperature: number,
        stop: string[],
        frequency_penalty: number,
        presence_penalty: number,
        max_tokens: number
    ): Promise<any>;
    queueTextCompletion(
        context: string,
        temperature: number,
        stop: string[],
        frequency_penalty: number,
        presence_penalty: number,
        max_tokens: number
    ): Promise<string>;
    getEmbeddingResponse(input: string): Promise<number[] | undefined>;
}

export interface IBrowserService extends Service {
    closeBrowser(): Promise<void>;
    getPageContent(
        url: string,
        runtime: IAgentRuntime
    ): Promise<{ title: string; description: string; bodyContent: string }>;
}

export interface ISpeechService extends Service {
    getInstance(): ISpeechService;
    generate(runtime: IAgentRuntime, text: string): Promise<Readable>;
}

export interface IPdfService extends Service {
    getInstance(): IPdfService;
    convertPdfToText(pdfBuffer: Buffer): Promise<string>;
}

export interface IAwsS3Service extends Service {
    uploadFile(
        imagePath: string,
        subDirectory: string,
        useSignedUrl: boolean,
        expiresIn: number
    ): Promise<{
        success: boolean;
        url?: string;
        error?: string;
    }>;
    generateSignedUrl(fileName: string, expiresIn: number): Promise<string>;
}

export interface UploadIrysResult {
    success: boolean;
    url?: string;
    error?: string;
    data?: any;
}

export interface DataIrysFetchedFromGQL {
    success: boolean;
    data: any;
    error?: string;
}

export interface GraphQLTag {
    name: string;
    values: any[];
}

export enum IrysMessageType {
    REQUEST = "REQUEST",
    DATA_STORAGE = "DATA_STORAGE",
    REQUEST_RESPONSE = "REQUEST_RESPONSE",
}

export enum IrysDataType {
    FILE = "FILE",
    IMAGE = "IMAGE",
    OTHER = "OTHER",
}

export interface IrysTimestamp {
    from: number;
    to: number;
}

export interface IIrysService extends Service {
    getDataFromAnAgent(
        agentsWalletPublicKeys: string[],
        tags: GraphQLTag[],
        timestamp: IrysTimestamp
    ): Promise<DataIrysFetchedFromGQL>;
    workerUploadDataOnIrys(
        data: any,
        dataType: IrysDataType,
        messageType: IrysMessageType,
        serviceCategory: string[],
        protocol: string[],
        validationThreshold: number[],
        minimumProviders: number[],
        testProvider: boolean[],
        reputation: number[]
    ): Promise<UploadIrysResult>;
    providerUploadDataOnIrys(
        data: any,
        dataType: IrysDataType,
        serviceCategory: string[],
        protocol: string[]
    ): Promise<UploadIrysResult>;
}

export interface ITeeLogService extends Service {
    getInstance(): ITeeLogService;
    log(
        agentId: string,
        roomId: string,
        userId: string,
        type: string,
        content: string
    ): Promise<boolean>;
}

export enum ServiceType {
    IMAGE_DESCRIPTION = "image_description",
    TRANSCRIPTION = "transcription",
    VIDEO = "video",
    TEXT_GENERATION = "text_generation",
    BROWSER = "browser",
    SPEECH_GENERATION = "speech_generation",
    PDF = "pdf",
    INTIFACE = "intiface",
    AWS_S3 = "aws_s3",
    BUTTPLUG = "buttplug",
    SLACK = "slack",
    VERIFIABLE_LOGGING = "verifiable_logging",
    IRYS = "irys",
    TEE_LOG = "tee_log",
    GOPLUS_SECURITY = "goplus_security",
    WEB_SEARCH = "web_search",
}

export enum LoggingLevel {
    DEBUG = "debug",
    VERBOSE = "verbose",
    NONE = "none",
}

export type KnowledgeItem = {
    id: UUID;
    content: Content;
};

export interface RAGKnowledgeItem {
    id: UUID;
    agentId: UUID;
    content: {
        text: string;
        metadata?: {
            isMain?: boolean;
            isChunk?: boolean;
            originalId?: UUID;
            chunkIndex?: number;
            source?: string;
            type?: string;
            isShared?: boolean;
            [key: string]: unknown;
        };
    };
    embedding?: Float32Array;
    createdAt?: number;
    similarity?: number;
    score?: number;
}

export interface ActionResponse {
    like: boolean;
    retweet: boolean;
    quote?: boolean;
    reply?: boolean;
}

export interface ISlackService extends Service {
    client: any;
}

/**
 * Available verifiable inference providers
 */
export enum VerifiableInferenceProvider {
    RECLAIM = "reclaim",
    OPACITY = "opacity",
    PRIMUS = "primus",
}

/**
 * Options for verifiable inference
 */
export interface VerifiableInferenceOptions {
    /** Custom endpoint URL */
    endpoint?: string;
    /** Custom headers */
    headers?: Record<string, string>;
    /** Provider-specific options */
    providerOptions?: Record<string, unknown>;
}

/**
 * Result of a verifiable inference request
 */
export interface VerifiableInferenceResult {
    /** Generated text */
    text: string;
    /** Proof */
    proof: any;
    /** Proof id */
    id?: string;
    /** Provider information */
    provider: VerifiableInferenceProvider;
    /** Timestamp */
    timestamp: number;
}

/**
 * Interface for verifiable inference adapters
 */
export interface IVerifiableInferenceAdapter {
    options: any;
    /**
     * Generate text with verifiable proof
     * @param context The input text/prompt
     * @param modelClass The model class/name to use
     * @param options Additional provider-specific options
     * @returns Promise containing the generated text and proof data
     */
    generateText(
        context: string,
        modelClass: string,
        options?: VerifiableInferenceOptions
    ): Promise<VerifiableInferenceResult>;

    /**
     * Verify the proof of a generated response
     * @param result The result containing response and proof to verify
     * @returns Promise indicating if the proof is valid
     */
    verifyProof(result: VerifiableInferenceResult): Promise<boolean>;
}

export enum TokenizerType {
    Auto = "auto",
    TikToken = "tiktoken",
}

export enum TranscriptionProvider {
    OpenAI = "openai",
    Deepgram = "deepgram",
    Local = "local",
}

export enum ActionTimelineType {
    ForYou = "foryou",
    Following = "following",
}

export enum KnowledgeScope {
    SHARED = "shared",
    PRIVATE = "private",
}

export enum CacheKeyPrefix {
    KNOWLEDGE = "knowledge",
}

export interface DirectoryItem {
    directory: string;
    shared?: boolean;
}

export interface ChunkRow {
    id: string;
    // Add other properties if needed
}<|MERGE_RESOLUTION|>--- conflicted
+++ resolved
@@ -267,10 +267,7 @@
     LETZAI = "letzai",
     DEEPSEEK = "deepseek",
     INFERA = "infera",
-<<<<<<< HEAD
     ATOMA = "atoma",
-=======
->>>>>>> cea8a12a
 }
 
 /**
@@ -656,11 +653,8 @@
     AUTO = "auto",
     SLACK = "slack",
     GITHUB = "github",
-<<<<<<< HEAD
     INSTAGRAM = "instagram",
-=======
-    SIMSAI = "simsai",
->>>>>>> cea8a12a
+    SIMSAI = "simsai"
 }
 
 export interface IAgentConfig {
@@ -916,21 +910,19 @@
         nicknames?: string[];
     };
 
-<<<<<<< HEAD
     /** Optional Instagram profile */
     instagramProfile?: {
         id: string;
         username: string;
         bio: string;
         nicknames?: string[];
-=======
+
     /** Optional SimsAI profile */
     simsaiProfile?: {
         id: string;
         username: string;
         screenName: string;
         bio: string;
->>>>>>> cea8a12a
     };
 
     /** Optional NFT prompt */
