import { PostgresDatabaseAdapter } from "@ai16z/adapter-postgres";
import { SqliteDatabaseAdapter } from "@ai16z/adapter-sqlite";
import { AutoClientInterface } from "@ai16z/client-auto";
import { DirectClientInterface } from "@ai16z/client-direct";
import { DiscordClientInterface } from "@ai16z/client-discord";
import { TelegramClientInterface } from "@ai16z/client-telegram";
import { TwitterClientInterface } from "@ai16z/client-twitter";
import { FarcasterAgentClient } from "@ai16z/client-farcaster";
import {
    AgentRuntime,
    CacheManager,
    Character,
    Clients,
    DbCacheAdapter,
    FsCacheAdapter,
    IAgentRuntime,
    ICacheManager,
    IDatabaseAdapter,
    IDatabaseCacheAdapter,
    ModelProviderName,
    defaultCharacter,
    elizaLogger,
    settings,
    stringToUuid,
    validateCharacterConfig,
} from "@ai16z/eliza";
import { zgPlugin } from "@ai16z/plugin-0g";
import createGoatPlugin from "@ai16z/plugin-goat";
import { bootstrapPlugin } from "@ai16z/plugin-bootstrap";
// import { intifacePlugin } from "@ai16z/plugin-intiface";
import {
    coinbaseCommercePlugin,
    coinbaseMassPaymentsPlugin,
    tradePlugin,
    tokenContractPlugin,
    webhookPlugin,
    advancedTradePlugin,
} from "@ai16z/plugin-coinbase";
import { confluxPlugin } from "@ai16z/plugin-conflux";
import { imageGenerationPlugin } from "@ai16z/plugin-image-generation";
import { evmPlugin } from "@ai16z/plugin-evm";
import { createNodePlugin } from "@ai16z/plugin-node";
import { solanaPlugin } from "@ai16z/plugin-solana";
<<<<<<< HEAD
import { teePlugin, TEEMode } from "@ai16z/plugin-tee";
import { aptosPlugin, TransferAptosToken } from "@ai16z/plugin-aptos";
import { flowPlugin } from "@ai16z/plugin-flow";
import { multiversxPlugin } from '@ai16z/plugin-multiversx';
=======
import { teePlugin } from "@ai16z/plugin-tee";
import { nearPlugin } from "@ai16z/plugin-near";
>>>>>>> e2f16588
import Database from "better-sqlite3";
import fs from "fs";
import path from "path";
import readline from "readline";
import { fileURLToPath } from "url";
import yargs from "yargs";

const __filename = fileURLToPath(import.meta.url); // get the resolved path to the file
const __dirname = path.dirname(__filename); // get the name of the directory

export const wait = (minTime: number = 1000, maxTime: number = 3000) => {
    const waitTime =
        Math.floor(Math.random() * (maxTime - minTime + 1)) + minTime;
    return new Promise((resolve) => setTimeout(resolve, waitTime));
};

const logFetch = async (url: string, options: any) => {
    elizaLogger.info(`Fetching ${url}`);
    elizaLogger.info(options);
    return fetch(url, options);
};

export function parseArguments(): {
    character?: string;
    characters?: string;
} {
    try {
        return yargs(process.argv.slice(3))
            .option("character", {
                type: "string",
                description: "Path to the character JSON file",
            })
            .option("characters", {
                type: "string",
                description:
                    "Comma separated list of paths to character JSON files",
            })
            .parseSync();
    } catch (error) {
        elizaLogger.error("Error parsing arguments:", error);
        return {};
    }
}

function tryLoadFile(filePath: string): string | null {
    try {
        return fs.readFileSync(filePath, "utf8");
    } catch (e) {
        return null;
    }
}

function isAllStrings(arr: unknown[]): boolean {
    return Array.isArray(arr) && arr.every((item) => typeof item === "string");
}

export async function loadCharacters(
    charactersArg: string
): Promise<Character[]> {
    let characterPaths = charactersArg
        ?.split(",")
        .map((filePath) => filePath.trim());
    const loadedCharacters = [];

    if (characterPaths?.length > 0) {
        for (const characterPath of characterPaths) {
            let content = null;
            let resolvedPath = "";

            // Try different path resolutions in order
            const pathsToTry = [
                characterPath, // exact path as specified
                path.resolve(process.cwd(), characterPath), // relative to cwd
                path.resolve(process.cwd(), "agent", characterPath), // Add this
                path.resolve(__dirname, characterPath), // relative to current script
                path.resolve(
                    __dirname,
                    "characters",
                    path.basename(characterPath)
                ), // relative to agent/characters
                path.resolve(
                    __dirname,
                    "../characters",
                    path.basename(characterPath)
                ), // relative to characters dir from agent
                path.resolve(
                    __dirname,
                    "../../characters",
                    path.basename(characterPath)
                ), // relative to project root characters dir
            ];

            elizaLogger.info(
                "Trying paths:",
                pathsToTry.map((p) => ({
                    path: p,
                    exists: fs.existsSync(p),
                }))
            );

            for (const tryPath of pathsToTry) {
                content = tryLoadFile(tryPath);
                if (content !== null) {
                    resolvedPath = tryPath;
                    break;
                }
            }

            if (content === null) {
                elizaLogger.error(
                    `Error loading character from ${characterPath}: File not found in any of the expected locations`
                );
                elizaLogger.error("Tried the following paths:");
                pathsToTry.forEach((p) => elizaLogger.error(` - ${p}`));
                process.exit(1);
            }

            try {
                const character = JSON.parse(content);
                validateCharacterConfig(character);

                // Handle plugins
                if (isAllStrings(character.plugins)) {
                    elizaLogger.info("Plugins are: ", character.plugins);
                    const importedPlugins = await Promise.all(
                        character.plugins.map(async (plugin) => {
                            const importedPlugin = await import(plugin);
                            return importedPlugin.default;
                        })
                    );
                    character.plugins = importedPlugins;
                }

                loadedCharacters.push(character);
                elizaLogger.info(
                    `Successfully loaded character from: ${resolvedPath}`
                );
            } catch (e) {
                elizaLogger.error(
                    `Error parsing character from ${resolvedPath}: ${e}`
                );
                process.exit(1);
            }
        }
    }

    if (loadedCharacters.length === 0) {
        elizaLogger.info("No characters found, using default character");
        loadedCharacters.push(defaultCharacter);
    }

    return loadedCharacters;
}

export function getTokenForProvider(
    provider: ModelProviderName,
    character: Character
) {
    switch (provider) {
        case ModelProviderName.OPENAI:
            return (
                character.settings?.secrets?.OPENAI_API_KEY ||
                settings.OPENAI_API_KEY
            );
        case ModelProviderName.ETERNALAI:
            return (
                character.settings?.secrets?.ETERNALAI_API_KEY ||
                settings.ETERNALAI_API_KEY
            );
        case ModelProviderName.LLAMACLOUD:
        case ModelProviderName.TOGETHER:
            return (
                character.settings?.secrets?.LLAMACLOUD_API_KEY ||
                settings.LLAMACLOUD_API_KEY ||
                character.settings?.secrets?.TOGETHER_API_KEY ||
                settings.TOGETHER_API_KEY ||
                character.settings?.secrets?.XAI_API_KEY ||
                settings.XAI_API_KEY ||
                character.settings?.secrets?.OPENAI_API_KEY ||
                settings.OPENAI_API_KEY
            );
        case ModelProviderName.ANTHROPIC:
            return (
                character.settings?.secrets?.ANTHROPIC_API_KEY ||
                character.settings?.secrets?.CLAUDE_API_KEY ||
                settings.ANTHROPIC_API_KEY ||
                settings.CLAUDE_API_KEY
            );
        case ModelProviderName.REDPILL:
            return (
                character.settings?.secrets?.REDPILL_API_KEY ||
                settings.REDPILL_API_KEY
            );
        case ModelProviderName.OPENROUTER:
            return (
                character.settings?.secrets?.OPENROUTER ||
                settings.OPENROUTER_API_KEY
            );
        case ModelProviderName.GROK:
            return (
                character.settings?.secrets?.GROK_API_KEY ||
                settings.GROK_API_KEY
            );
        case ModelProviderName.HEURIST:
            return (
                character.settings?.secrets?.HEURIST_API_KEY ||
                settings.HEURIST_API_KEY
            );
        case ModelProviderName.GROQ:
            return (
                character.settings?.secrets?.GROQ_API_KEY ||
                settings.GROQ_API_KEY
            );
        case ModelProviderName.GALADRIEL:
            return (
                character.settings?.secrets?.GALADRIEL_API_KEY ||
                settings.GALADRIEL_API_KEY
            );
        case ModelProviderName.FAL:
            return (
                character.settings?.secrets?.FAL_API_KEY || settings.FAL_API_KEY
            );
        case ModelProviderName.ALI_BAILIAN:
            return (
                character.settings?.secrets?.ALI_BAILIAN_API_KEY ||
                settings.ALI_BAILIAN_API_KEY
            );
        case ModelProviderName.VOLENGINE:
            return (
                character.settings?.secrets?.VOLENGINE_API_KEY ||
                settings.VOLENGINE_API_KEY
            );
        case ModelProviderName.NANOGPT:
            return (
                character.settings?.secrets?.NANOGPT_API_KEY ||
                settings.NANOGPT_API_KEY
            );
        case ModelProviderName.HYPERBOLIC:
            return (
                character.settings?.secrets?.HYPERBOLIC_API_KEY ||
                settings.HYPERBOLIC_API_KEY
            );
        case ModelProviderName.VENICE:
            return (
                character.settings?.secrets?.VENICE_API_KEY ||
                settings.VENICE_API_KEY
            );
    }
}

function initializeDatabase(dataDir: string) {
    if (process.env.POSTGRES_URL) {
        elizaLogger.info("Initializing PostgreSQL connection...");
        const db = new PostgresDatabaseAdapter({
            connectionString: process.env.POSTGRES_URL,
            parseInputs: true,
        });

        // Test the connection
        db.init()
            .then(() => {
                elizaLogger.success(
                    "Successfully connected to PostgreSQL database"
                );
            })
            .catch((error) => {
                elizaLogger.error("Failed to connect to PostgreSQL:", error);
            });

        return db;
    } else {
        const filePath =
            process.env.SQLITE_FILE ?? path.resolve(dataDir, "db.sqlite");
        // ":memory:";
        const db = new SqliteDatabaseAdapter(new Database(filePath));
        return db;
    }
}

// also adds plugins from character file into the runtime
export async function initializeClients(
    character: Character,
    runtime: IAgentRuntime
) {
    // each client can only register once
    // and if we want two we can explicitly support it
    const clients: Record<string, any> = {};
    const clientTypes:string[] =
        character.clients?.map((str) => str.toLowerCase()) || [];
    elizaLogger.log('initializeClients', clientTypes, 'for', character.name)

    if (clientTypes.includes("auto")) {
        const autoClient = await AutoClientInterface.start(runtime);
        if (autoClient) clients.auto = autoClient;
    }

    if (clientTypes.includes("discord")) {
        const discordClient = await DiscordClientInterface.start(runtime);
        if (discordClient) clients.discord = discordClient;
    }

    if (clientTypes.includes("telegram")) {
        const telegramClient = await TelegramClientInterface.start(runtime);
        if (telegramClient) clients.telegram = telegramClient;
    }

    if (clientTypes.includes("twitter")) {
        TwitterClientInterface.enableSearch = !isFalsish(getSecret(character, "TWITTER_SEARCH_ENABLE"));
        const twitterClient = await TwitterClientInterface.start(runtime);
        if (twitterClient) clients.twitter = twitterClient;
    }

    if (clientTypes.includes("farcaster")) {
        // why is this one different :(
        const farcasterClient = new FarcasterAgentClient(runtime);
        if (farcasterClient) {
          farcasterClient.start();
          clients.farcaster = farcasterClient;
        }
    }

    elizaLogger.log('client keys', Object.keys(clients));

    if (character.plugins?.length > 0) {
        for (const plugin of character.plugins) {
            // if plugin has clients, add those..
            if (plugin.clients) {
                for (const client of plugin.clients) {
                    clients.push(await client.start(runtime));
                }
            }
        }
    }

    return clients;
}

function isFalsish(input: any): boolean {
    // If the input is exactly NaN, return true
    if (Number.isNaN(input)) {
        return true;
    }

    // Convert input to a string if it's not null or undefined
    const value = input == null ? '' : String(input);

    // List of common falsish string representations
    const falsishValues = ['false', '0', 'no', 'n', 'off', 'null', 'undefined', ''];

    // Check if the value (trimmed and lowercased) is in the falsish list
    return falsishValues.includes(value.trim().toLowerCase());
}

function getSecret(character: Character, secret: string) {
    return character.settings?.secrets?.[secret] || process.env[secret];
}

let nodePlugin: any | undefined;

export async function createAgent(
    character: Character,
    db: IDatabaseAdapter,
    cache: ICacheManager,
    token: string
):AgentRuntime {
    elizaLogger.success(
        elizaLogger.successesTitle,
        "Creating runtime for character",
        character.name
    );

    nodePlugin ??= createNodePlugin();

    const teeMode = getSecret(character, "TEE_MODE") || "OFF";
    const walletSecretSalt = getSecret(character, "WALLET_SECRET_SALT");

    // Validate TEE configuration
    if (teeMode !== TEEMode.OFF && !walletSecretSalt) {
        elizaLogger.error(
            "WALLET_SECRET_SALT required when TEE_MODE is enabled"
        );
        throw new Error("Invalid TEE configuration");
    }

    let goatPlugin: any | undefined;
    if (getSecret(character, "ALCHEMY_API_KEY")) {
        goatPlugin = await createGoatPlugin((secret) =>
            getSecret(character, secret)
        );
    }

    return new AgentRuntime({
        databaseAdapter: db,
        token,
        modelProvider: character.modelProvider,
        evaluators: [],
        character,
        // character.plugins are handled when clients are added
        plugins: [
            bootstrapPlugin,
            getSecret(character, "CONFLUX_CORE_PRIVATE_KEY")
                ? confluxPlugin
                : null,
            nodePlugin,
            getSecret(character, "SOLANA_PUBLIC_KEY") ||
            (getSecret(character, "WALLET_PUBLIC_KEY") &&
                !getSecret(character, "WALLET_PUBLIC_KEY")?.startsWith("0x"))
                ? solanaPlugin
                : null,
            (getSecret(character, "NEAR_ADDRESS") ||
                getSecret(character, "NEAR_WALLET_PUBLIC_KEY")) &&
                getSecret(character, "NEAR_WALLET_SECRET_KEY")
                ? nearPlugin
                : null,
            getSecret(character, "EVM_PUBLIC_KEY") ||
            (getSecret(character, "WALLET_PUBLIC_KEY") &&
                getSecret(character, "WALLET_PUBLIC_KEY")?.startsWith("0x"))
                ? evmPlugin
                : null,
            getSecret(character, "ZEROG_PRIVATE_KEY") ? zgPlugin : null,
            getSecret(character, "COINBASE_COMMERCE_KEY")
                ? coinbaseCommercePlugin
                : null,
            getSecret(character, "FAL_API_KEY") ||
            getSecret(character, "OPENAI_API_KEY") ||
            getSecret(character, "VENICE_API_KEY") ||
            getSecret(character, "HEURIST_API_KEY")
                ? imageGenerationPlugin
                : null,
            ...(getSecret(character, "COINBASE_API_KEY") &&
            getSecret(character, "COINBASE_PRIVATE_KEY")
                ? [
                      coinbaseMassPaymentsPlugin,
                      tradePlugin,
                      tokenContractPlugin,
                      advancedTradePlugin,
                  ]
                : []),
            ...(teeMode !== TEEMode.OFF && walletSecretSalt
                ? [teePlugin, solanaPlugin]
                : []),
            getSecret(character, "COINBASE_API_KEY") &&
            getSecret(character, "COINBASE_PRIVATE_KEY") &&
            getSecret(character, "COINBASE_NOTIFICATION_URI")
                ? webhookPlugin
                : null,
            getSecret(character, "ALCHEMY_API_KEY") ? goatPlugin : null,
            getSecret(character, "FLOW_ADDRESS") &&
            getSecret(character, "FLOW_PRIVATE_KEY")
                ? flowPlugin
                : null,
            getSecret(character, "APTOS_PRIVATE_KEY") ? aptosPlugin : null,
            getSecret(character, 'MVX_PRIVATE_KEY') ? multiversxPlugin : null
        ].filter(Boolean),
        providers: [],
        actions: [],
        services: [],
        managers: [],
        cacheManager: cache,
        fetch: logFetch,
    });
}

function initializeFsCache(baseDir: string, character: Character) {
    const cacheDir = path.resolve(baseDir, character.id, "cache");

    const cache = new CacheManager(new FsCacheAdapter(cacheDir));
    return cache;
}

function initializeDbCache(character: Character, db: IDatabaseCacheAdapter) {
    const cache = new CacheManager(new DbCacheAdapter(db, character.id));
    return cache;
}

async function startAgent(character: Character, directClient):AgentRuntime {
    let db: IDatabaseAdapter & IDatabaseCacheAdapter;
    try {
        character.id ??= stringToUuid(character.name);
        character.username ??= character.name;

        const token = getTokenForProvider(character.modelProvider, character);
        const dataDir = path.join(__dirname, "../data");

        if (!fs.existsSync(dataDir)) {
            fs.mkdirSync(dataDir, { recursive: true });
        }

        db = initializeDatabase(dataDir) as IDatabaseAdapter &
            IDatabaseCacheAdapter;

        await db.init();

<<<<<<< HEAD
        const cache = initializeDbCache(character, db);
        const runtime:AgentRuntime = await createAgent(character, db, cache, token);

        // start services/plugins/process knowledge
=======
        const cache = intializeDbCache(character, db);
        const runtime = createAgent(character, db, cache, token);
>>>>>>> e2f16588
        await runtime.initialize();

        // start assigned clients
        runtime.clients = await initializeClients(character, runtime);

        // add to container
        directClient.registerAgent(runtime);

        // report to console
        elizaLogger.debug(`Started ${character.name} as ${runtime.agentId}`)

        return runtime;
    } catch (error) {
        elizaLogger.error(
            `Error starting agent for character ${character.name}:`,
            error
        );
        console.error(error);
        if (db) {
            await db.close();
        }
        throw error;
    }
}

const startAgents = async () => {
    const directClient = await DirectClientInterface.start();
    const args = parseArguments();

    let charactersArg = args.characters || args.character;

    let characters = [defaultCharacter];

    if (charactersArg) {
        characters = await loadCharacters(charactersArg);
    }

    try {
        for (const character of characters) {
            await startAgent(character, directClient);
        }
    } catch (error) {
        elizaLogger.error("Error starting agents:", error);
    }
    // upload some agent functionality into directClient
    directClient.startAgent = async character => {
      // wrap it so we don't have to inject directClient later
      return startAgent(character, directClient)
    };

    function chat() {
        const agentId = characters[0].name ?? "Agent";
        rl.question("You: ", async (input) => {
            await handleUserInput(input, agentId);
            if (input.toLowerCase() !== "exit") {
                chat(); // Loop back to ask another question
            }
        });
    }

    if (!args["non-interactive"]) {
        elizaLogger.log("Chat started. Type 'exit' to quit.");
        chat();
    }
};

startAgents().catch((error) => {
    elizaLogger.error("Unhandled error in startAgents:", error);
    process.exit(1); // Exit the process after logging
});

const rl = readline.createInterface({
    input: process.stdin,
    output: process.stdout,
});

async function handleUserInput(input, agentId) {
    if (input.toLowerCase() === "exit") {
        gracefulExit();
    }

    try {
        const serverPort = parseInt(settings.SERVER_PORT || "3000");

        const response = await fetch(
            `http://localhost:${serverPort}/${agentId}/message`,
            {
                method: "POST",
                headers: { "Content-Type": "application/json" },
                body: JSON.stringify({
                    text: input,
                    userId: "user",
                    userName: "User",
                }),
            }
        );

        const data = await response.json();
        data.forEach((message) =>
            elizaLogger.log(`${"Agent"}: ${message.text}`)
        );
    } catch (error) {
        console.error("Error fetching response:", error);
    }
}

async function gracefulExit() {
    elizaLogger.log("Terminating and cleaning up resources...");
    rl.close();
    process.exit(0);
}

rl.on("SIGINT", gracefulExit);
rl.on("SIGTERM", gracefulExit);<|MERGE_RESOLUTION|>--- conflicted
+++ resolved
@@ -41,15 +41,11 @@
 import { evmPlugin } from "@ai16z/plugin-evm";
 import { createNodePlugin } from "@ai16z/plugin-node";
 import { solanaPlugin } from "@ai16z/plugin-solana";
-<<<<<<< HEAD
 import { teePlugin, TEEMode } from "@ai16z/plugin-tee";
 import { aptosPlugin, TransferAptosToken } from "@ai16z/plugin-aptos";
 import { flowPlugin } from "@ai16z/plugin-flow";
-import { multiversxPlugin } from '@ai16z/plugin-multiversx';
-=======
-import { teePlugin } from "@ai16z/plugin-tee";
+import { multiversxPlugin } from "@ai16z/plugin-multiversx";
 import { nearPlugin } from "@ai16z/plugin-near";
->>>>>>> e2f16588
 import Database from "better-sqlite3";
 import fs from "fs";
 import path from "path";
@@ -337,9 +333,9 @@
     // each client can only register once
     // and if we want two we can explicitly support it
     const clients: Record<string, any> = {};
-    const clientTypes:string[] =
+    const clientTypes: string[] =
         character.clients?.map((str) => str.toLowerCase()) || [];
-    elizaLogger.log('initializeClients', clientTypes, 'for', character.name)
+    elizaLogger.log("initializeClients", clientTypes, "for", character.name);
 
     if (clientTypes.includes("auto")) {
         const autoClient = await AutoClientInterface.start(runtime);
@@ -357,8 +353,12 @@
     }
 
     if (clientTypes.includes("twitter")) {
-        TwitterClientInterface.enableSearch = !isFalsish(getSecret(character, "TWITTER_SEARCH_ENABLE"));
         const twitterClient = await TwitterClientInterface.start(runtime);
+        // TODO: This might be incorrect, please test if you are concerned about this functionality
+        // By default we have disabled this because it is annoying for users
+        (twitterClient as any).enableSearch = !isFalsish(
+            getSecret(character, "TWITTER_SEARCH_ENABLE")
+        );
         if (twitterClient) clients.twitter = twitterClient;
     }
 
@@ -366,12 +366,12 @@
         // why is this one different :(
         const farcasterClient = new FarcasterAgentClient(runtime);
         if (farcasterClient) {
-          farcasterClient.start();
-          clients.farcaster = farcasterClient;
+            farcasterClient.start();
+            clients.farcaster = farcasterClient;
         }
     }
 
-    elizaLogger.log('client keys', Object.keys(clients));
+    elizaLogger.log("client keys", Object.keys(clients));
 
     if (character.plugins?.length > 0) {
         for (const plugin of character.plugins) {
@@ -394,10 +394,19 @@
     }
 
     // Convert input to a string if it's not null or undefined
-    const value = input == null ? '' : String(input);
+    const value = input == null ? "" : String(input);
 
     // List of common falsish string representations
-    const falsishValues = ['false', '0', 'no', 'n', 'off', 'null', 'undefined', ''];
+    const falsishValues = [
+        "false",
+        "0",
+        "no",
+        "n",
+        "off",
+        "null",
+        "undefined",
+        "",
+    ];
 
     // Check if the value (trimmed and lowercased) is in the falsish list
     return falsishValues.includes(value.trim().toLowerCase());
@@ -414,7 +423,7 @@
     db: IDatabaseAdapter,
     cache: ICacheManager,
     token: string
-):AgentRuntime {
+): Promise<AgentRuntime> {
     elizaLogger.success(
         elizaLogger.successesTitle,
         "Creating runtime for character",
@@ -461,7 +470,7 @@
                 : null,
             (getSecret(character, "NEAR_ADDRESS") ||
                 getSecret(character, "NEAR_WALLET_PUBLIC_KEY")) &&
-                getSecret(character, "NEAR_WALLET_SECRET_KEY")
+            getSecret(character, "NEAR_WALLET_SECRET_KEY")
                 ? nearPlugin
                 : null,
             getSecret(character, "EVM_PUBLIC_KEY") ||
@@ -502,7 +511,7 @@
                 ? flowPlugin
                 : null,
             getSecret(character, "APTOS_PRIVATE_KEY") ? aptosPlugin : null,
-            getSecret(character, 'MVX_PRIVATE_KEY') ? multiversxPlugin : null
+            getSecret(character, "MVX_PRIVATE_KEY") ? multiversxPlugin : null,
         ].filter(Boolean),
         providers: [],
         actions: [],
@@ -525,7 +534,10 @@
     return cache;
 }
 
-async function startAgent(character: Character, directClient):AgentRuntime {
+async function startAgent(
+    character: Character,
+    directClient
+): Promise<AgentRuntime> {
     let db: IDatabaseAdapter & IDatabaseCacheAdapter;
     try {
         character.id ??= stringToUuid(character.name);
@@ -543,15 +555,15 @@
 
         await db.init();
 
-<<<<<<< HEAD
         const cache = initializeDbCache(character, db);
-        const runtime:AgentRuntime = await createAgent(character, db, cache, token);
+        const runtime: AgentRuntime = await createAgent(
+            character,
+            db,
+            cache,
+            token
+        );
 
         // start services/plugins/process knowledge
-=======
-        const cache = intializeDbCache(character, db);
-        const runtime = createAgent(character, db, cache, token);
->>>>>>> e2f16588
         await runtime.initialize();
 
         // start assigned clients
@@ -561,7 +573,7 @@
         directClient.registerAgent(runtime);
 
         // report to console
-        elizaLogger.debug(`Started ${character.name} as ${runtime.agentId}`)
+        elizaLogger.debug(`Started ${character.name} as ${runtime.agentId}`);
 
         return runtime;
     } catch (error) {
@@ -578,7 +590,7 @@
 }
 
 const startAgents = async () => {
-    const directClient = await DirectClientInterface.start();
+    const directClient = await DirectClientInterface.start(null);
     const args = parseArguments();
 
     let charactersArg = args.characters || args.character;
@@ -596,11 +608,6 @@
     } catch (error) {
         elizaLogger.error("Error starting agents:", error);
     }
-    // upload some agent functionality into directClient
-    directClient.startAgent = async character => {
-      // wrap it so we don't have to inject directClient later
-      return startAgent(character, directClient)
-    };
 
     function chat() {
         const agentId = characters[0].name ?? "Agent";
