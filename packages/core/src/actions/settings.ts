import type { z, ZodSchema } from "zod";
import { composeContext } from "../context";
import { createUniqueUuid } from "../entities";
import { logger } from "../logger";
import { messageCompletionFooter, parseJSONObjectFromText } from "../parsing";
import { findWorldForOwner } from "../roles";
import type { ZodSchema, z } from "zod";
import {
  type Action,
  type ActionExample,
  ChannelType,
  type Content,
  type HandlerCallback,
  type IAgentRuntime,
  type Memory,
  type ModelType,
  ModelTypes,
  type OnboardingSetting,
  type State,
  type WorldSettings,
} from "../types";

interface SettingUpdate {
  key: string;
  value: string | boolean;
}
// Enhanced extraction template that explicitly handles multiple settings
const extractionTemplate = `# Task: Extract setting values from the conversation

# Available Settings:
{{#each settings}}
{{key}}:
  Name: {{name}}
  Description: {{description}}
  Current Value: {{value}}
  Required: {{required}}
  Validation Rules: {{#if validation}}Present{{else}}None{{/if}}
{{/each}}

# Current Settings Status:
{{settingsStatus}}

# Recent Conversation:
{{recentMessages}}

# Instructions:
1. Review the ENTIRE conversation and identify ALL values provided for settings
2. For each setting mentioned, extract:
   - The setting key (must exactly match one of the available settings above)
   - The provided value that matches the setting's description and purpose
3. Return an array of ALL setting updates found, even if mentioned earlier in the conversation

Return ONLY a JSON array of objects with 'key' and 'value' properties. Format:
[
  { "key": "SETTING_NAME", "value": "extracted value" },
  { "key": "ANOTHER_SETTING", "value": "another value" }
]

IMPORTANT: Only include settings from the Available Settings list above. Ignore any other potential settings.`;

const generateObject = async ({
  runtime,
  context,
  modelType = ModelTypes.TEXT_LARGE as ModelType,
  stopSequences = [],
  output = "object",
  enumValues = [],
  schema,
}): Promise<any> => {
  if (!context) {
    const errorMessage = "generateObject context is empty";
    console.error(errorMessage);
    throw new Error(errorMessage);
  }

  // Special handling for enum output type
  if (output === "enum" && enumValues) {
    const response = await runtime.useModel(modelType, {
      runtime,
      context,
      modelType,
      stopSequences,
      maxTokens: 8,
      object: true,
    });

    // Clean up the response to extract just the enum value
    const cleanedResponse = response.trim();
    
    // Verify the response is one of the allowed enum values
    if (enumValues.includes(cleanedResponse)) {
      return cleanedResponse;
    }
    
    // If the response includes one of the enum values (case insensitive)
    const matchedValue = enumValues.find(value => 
      cleanedResponse.toLowerCase().includes(value.toLowerCase())
    );
    
    if (matchedValue) {
      return matchedValue;
    }

    logger.error(`Invalid enum value received: ${cleanedResponse}`);
    logger.error(`Expected one of: ${enumValues.join(", ")}`);
    return null;
  }

  // Regular object/array generation
  const response = await runtime.useModel(modelType, {
    runtime,
    context,
    modelType,
    stopSequences,
    object: true,
  });

  let jsonString = response;

  // Find appropriate brackets based on expected output type
  const firstChar = output === "array" ? "[" : "{";
  const lastChar = output === "array" ? "]" : "}";
  
  const firstBracket = response.indexOf(firstChar);
  const lastBracket = response.lastIndexOf(lastChar);
  
  if (firstBracket !== -1 && lastBracket !== -1 && firstBracket < lastBracket) {
    jsonString = response.slice(firstBracket, lastBracket + 1);
  }

  if (jsonString.length === 0) {
    logger.error(`Failed to extract JSON ${output} from model response`);
    return null;
  }

  // Parse the JSON string
  try {
    const json = JSON.parse(jsonString);
    
    // Validate against schema if provided
    if (schema) {
      return schema.parse(json);
    }
    
    return json;
  } catch (_error) {
    logger.error(`Failed to parse JSON ${output}`);
    logger.error(jsonString);
    return null;
  }
};

async function generateObjectArray({
  runtime,
  context,
  modelType = ModelTypes.TEXT_SMALL,
  schema,
  schemaName,
  schemaDescription,
}: {
  runtime: IAgentRuntime;
  context: string;
  modelType: ModelType;
  schema?: ZodSchema;
  schemaName?: string;
  schemaDescription?: string;
}): Promise<z.infer<typeof schema>[]> {
  if (!context) {
    logger.error("generateObjectArray context is empty");
    return [];
  }
  
  const result = await generateObject({
    runtime,
    context,
<<<<<<< HEAD
    modelClass,
    stopSequences: undefined,
=======
    modelType,
>>>>>>> 07e95d01
    output: "array",
    enumValues: undefined,
    schema,
<<<<<<< HEAD
    mode: "json",
=======
>>>>>>> 07e95d01
  });
  
  if (!Array.isArray(result)) {
    logger.error("Generated result is not an array");
    return [];
  }
  
  return schema ? schema.parse(result) : result;
}

/**
 * Gets settings state from world metadata
 */
export async function getWorldSettings(
  runtime: IAgentRuntime,
  serverId: string
): Promise<WorldSettings | null> {
  try {
    const worldId = createUniqueUuid(runtime, serverId);
    const world = await runtime.databaseAdapter.getWorld(worldId);

    if (!world || !world.metadata?.settings) {
      return null;
    }

    return world.metadata.settings as WorldSettings;
  } catch (error) {
    logger.error(`Error getting settings state: ${error}`);
    return null;
  }
}

/**
 * Updates settings state in world metadata
 */
export async function updateWorldSettings(
  runtime: IAgentRuntime,
  serverId: string,
  worldSettings: WorldSettings
): Promise<boolean> {
  try {
    const worldId = createUniqueUuid(runtime, serverId);
    const world = await runtime.databaseAdapter.getWorld(worldId);

    if (!world) {
      logger.error(`No world found for server ${serverId}`);
      return false;
    }

    // Initialize metadata if it doesn't exist
    if (!world.metadata) {
      world.metadata = {};
    }

    // Update settings state
    world.metadata.settings = worldSettings;

    // Save updated world
    await runtime.databaseAdapter.updateWorld(world);

    return true;
  } catch (error) {
    logger.error(`Error updating settings state: ${error}`);
    return false;
  }
}

/**
 * Formats a list of settings for display
 */
function formatSettingsList(worldSettings: WorldSettings): string {
  const settings = Object.entries(worldSettings)
    .filter(([key]) => !key.startsWith("_")) // Skip internal settings
    .map(([key, setting]) => {
      const status = setting.value !== null ? "Configured" : "Not configured";
      const required = setting.required ? "Required" : "Optional";
      return `- ${setting.name} (${key}): ${status}, ${required}`;
    })
    .join("\n");

  return settings || "No settings available";
}

/**
 * Categorizes settings by their configuration status
 */
function categorizeSettings(worldSettings: WorldSettings): {
  configured: [string, OnboardingSetting][];
  requiredUnconfigured: [string, OnboardingSetting][];
  optionalUnconfigured: [string, OnboardingSetting][];
} {
  const configured: [string, OnboardingSetting][] = [];
  const requiredUnconfigured: [string, OnboardingSetting][] = [];
  const optionalUnconfigured: [string, OnboardingSetting][] = [];

  for (const [key, setting] of Object.entries(worldSettings) as [
    string,
    OnboardingSetting
  ][]) {
    // Skip internal settings
    if (key.startsWith("_")) continue;

    if (setting.value !== null) {
      configured.push([key, setting]);
    } else if (setting.required) {
      requiredUnconfigured.push([key, setting]);
    } else {
      optionalUnconfigured.push([key, setting]);
    }
  }

  return { configured, requiredUnconfigured, optionalUnconfigured };
}

/**
 * Extracts setting values from user message with improved handling of multiple settings
 */
async function extractSettingValues(
  runtime: IAgentRuntime,
  _message: Memory,
  state: State,
  worldSettings: WorldSettings
): Promise<SettingUpdate[]> {
  try {
    // Create context with current settings status for better extraction
    const context = composeContext({
      state: {
        ...state,
        settings: Object.entries(worldSettings)
          .filter(([key]) => !key.startsWith("_")) // Skip internal settings
          .map(([key, setting]) => ({
            key,
            ...setting,
          })),
        settingsStatus: formatSettingsList(worldSettings),
      },
      template: extractionTemplate,
    });

    // Generate extractions using larger model for better comprehension
    const extractions = (await generateObjectArray({
      runtime,
      context,
      modelType: ModelTypes.TEXT_LARGE,
    })) as SettingUpdate[];

    logger.info(`Extracted ${extractions.length} potential setting updates`);

    // Validate each extraction against setting definitions
    const validExtractions = extractions.filter((update) => {
      const setting = worldSettings[update.key];
      if (!setting) {
        logger.info(`Ignored extraction for unknown setting: ${update.key}`);
        return false;
      }

      // Validate value if validation function exists
      if (setting.validation && !setting.validation(update.value)) {
        logger.info(`Validation failed for setting ${update.key}`);
        return false;
      }

      return true;
    });

    logger.info(`Validated ${validExtractions.length} setting updates`);
    return validExtractions;
  } catch (error) {
    logger.error("Error extracting setting values:", error);
    return [];
  }
}

/**
 * Processes multiple setting updates atomically
 */
async function processSettingUpdates(
  runtime: IAgentRuntime,
  serverId: string,
  worldSettings: WorldSettings,
  updates: SettingUpdate[]
): Promise<{ updatedAny: boolean; messages: string[] }> {
  if (!updates.length) {
    return { updatedAny: false, messages: [] };
  }

  const messages: string[] = [];
  let updatedAny = false;

  try {
    // Create a copy of the state for atomic updates
    const updatedState = { ...worldSettings };

    // Process all updates
    for (const update of updates) {
      const setting = updatedState[update.key];
      if (!setting) continue;

      // Check dependencies if they exist
      if (setting.dependsOn?.length) {
        const dependenciesMet = setting.dependsOn.every(
          (dep) => updatedState[dep]?.value !== null
        );
        if (!dependenciesMet) {
          messages.push(`Cannot update ${setting.name} - dependencies not met`);
          continue;
        }
      }

      // Update the setting
      updatedState[update.key] = {
        ...setting,
        value: update.value,
      };

      messages.push(`Updated ${setting.name} successfully`);
      updatedAny = true;

      // Execute onSetAction if defined
      if (setting.onSetAction) {
        const actionMessage = setting.onSetAction(update.value);
        if (actionMessage) {
          messages.push(actionMessage);
        }
      }
    }

    // If any updates were made, save the entire state to world metadata
    if (updatedAny) {
      // Save to world metadata
      const saved = await updateWorldSettings(
        runtime,
        serverId,
        updatedState
      );

      if (!saved) {
        throw new Error("Failed to save updated state to world metadata");
      }

      // Verify save by retrieving it again
      const savedState = await getWorldSettings(runtime, serverId);
      if (!savedState) {
        throw new Error("Failed to verify state save");
      }
    }

    return { updatedAny, messages };
  } catch (error) {
    logger.error("Error processing setting updates:", error);
    return {
      updatedAny: false,
      messages: ["Error occurred while updating settings"],
    };
  }
}

// Template for success responses when settings are updated
const successTemplate = `# Task: Generate a response for successful setting updates

# About {{agentName}}:
{{bio}}

# Current Settings Status:
{{settingsStatus}}

# Update Information:
- Updated Settings: {{updateMessages}}
- Next Required Setting: {{nextSetting.name}}
- Remaining Required Settings: {{remainingRequired}}

# Recent Conversation:
{{recentMessages}}

# Instructions:
1. Acknowledge the successful update of settings
2. Maintain {{agentName}}'s personality and tone
3. Provide clear guidance on the next setting that needs to be configured
4. Explain what the next setting is for and how to set it
5. If appropriate, mention how many required settings remain

Write a natural, conversational response that {{agentName}} would send about the successful update and next steps.
Include the action "SETTING_UPDATED" in your response.
${messageCompletionFooter}`;

// Template for failure responses when settings couldn't be updated
const failureTemplate = `# Task: Generate a response for failed setting updates

# About {{agentName}}:
{{bio}}

# Current Settings Status:
{{settingsStatus}}

# Next Required Setting:
- Name: {{nextSetting.name}}
- Description: {{nextSetting.description}}
- Required: Yes
- Remaining Required Settings: {{remainingRequired}}

# Recent Conversation:
{{recentMessages}}

# Instructions:
1. Express that you couldn't understand or process the setting update
2. Maintain {{agentName}}'s personality and tone
3. Provide clear guidance on what setting needs to be configured next
4. Explain what the setting is for and how to set it properly
5. Use a helpful, patient tone

Write a natural, conversational response that {{agentName}} would send about the failed update and how to proceed.
Include the action "SETTING_UPDATE_FAILED" in your response.
${messageCompletionFooter}`;

// Template for error responses when unexpected errors occur
const errorTemplate = `# Task: Generate a response for an error during setting updates

# About {{agentName}}:
{{bio}}

# Recent Conversation:
{{recentMessages}}

# Instructions:
1. Apologize for the technical difficulty
2. Maintain {{agentName}}'s personality and tone
3. Suggest trying again or contacting support if the issue persists
4. Keep the message concise and helpful

Write a natural, conversational response that {{agentName}} would send about the error.
Include the action "SETTING_UPDATE_ERROR" in your response.
${messageCompletionFooter}`;

// Template for completion responses when all required settings are configured
const completionTemplate = `# Task: Generate a response for settings completion

# About {{agentName}}:
{{bio}}

# Settings Status:
{{settingsStatus}}

# Recent Conversation:
{{recentMessages}}

# Instructions:
1. Congratulate the user on completing the settings process
2. Maintain {{agentName}}'s personality and tone
3. Summarize the key settings that have been configured
4. Explain what functionality is now available
5. Provide guidance on what the user can do next
6. Express enthusiasm about working together

Write a natural, conversational response that {{agentName}} would send about the successful completion of settings.
Include the action "ONBOARDING_COMPLETE" in your response.
${messageCompletionFooter}`;

/**
 * Handles the completion of settings when all required settings are configured
 */
async function handleOnboardingComplete(
  runtime: IAgentRuntime,
  worldSettings: WorldSettings,
  state: State,
  callback: HandlerCallback
): Promise<void> {
  try {
    // Generate completion message
    const context = composeContext({
      state: {
        ...state,
        settingsStatus: formatSettingsList(worldSettings),
      },
      template: completionTemplate,
    });

    const response = await runtime.useModel(ModelTypes.TEXT_LARGE, {
      context,
    });

    const responseContent = parseJSONObjectFromText(response) as Content;

    await callback({
      text: responseContent.text,
      action: "ONBOARDING_COMPLETE",
      source: "discord",
    });
  } catch (error) {
    logger.error(`Error handling settings completion: ${error}`);
    await callback({
      text: "Great! All required settings have been configured. Your server is now fully set up and ready to use.",
      action: "ONBOARDING_COMPLETE",
      source: "discord",
    });
  }
}

/**
 * Generates a success response for setting updates
 */
async function generateSuccessResponse(
  runtime: IAgentRuntime,
  worldSettings: WorldSettings,
  state: State,
  messages: string[],
  callback: HandlerCallback
): Promise<void> {
  try {
    // Check if all required settings are now configured
    const { requiredUnconfigured } = categorizeSettings(worldSettings);

    if (requiredUnconfigured.length === 0) {
      // All required settings are configured, complete settings
      await handleOnboardingComplete(runtime, worldSettings, state, callback);
      return;
    }

    // Generate success message
    const context = composeContext({
      state: {
        ...state,
        updateMessages: messages.join("\n"),
        nextSetting: requiredUnconfigured[0][1],
        remainingRequired: requiredUnconfigured.length,
      },
      template: successTemplate,
    });

    const response = await runtime.useModel(ModelTypes.TEXT_LARGE, {
      context,
    });

    const responseContent = parseJSONObjectFromText(response) as Content;

    await callback({
      text: responseContent.text,
      action: "SETTING_UPDATED",
      source: "discord",
    });
  } catch (error) {
    logger.error(`Error generating success response: ${error}`);
    await callback({
      text: "Settings updated successfully. Please continue with the remaining configuration.",
      action: "SETTING_UPDATED",
      source: "discord",
    });
  }
}

/**
 * Generates a failure response when no settings could be updated
 */
async function generateFailureResponse(
  runtime: IAgentRuntime,
  worldSettings: WorldSettings,
  state: State,
  callback: HandlerCallback
): Promise<void> {
  try {
    // Get next required setting
    const { requiredUnconfigured } = categorizeSettings(worldSettings);

    if (requiredUnconfigured.length === 0) {
      // All required settings are configured, complete settings
      await handleOnboardingComplete(runtime, worldSettings, state, callback);
      return;
    }

    // Generate failure message
    const context = composeContext({
      state: {
        ...state,
        nextSetting: requiredUnconfigured[0][1],
        remainingRequired: requiredUnconfigured.length,
      },
      template: failureTemplate,
    });

    const response = await runtime.useModel(ModelTypes.TEXT_LARGE, {
      context,
    });

    const responseContent = parseJSONObjectFromText(response) as Content;

    await callback({
      text: responseContent.text,
      action: "SETTING_UPDATE_FAILED",
      source: "discord",
    });
  } catch (error) {
    logger.error(`Error generating failure response: ${error}`);
    await callback({
      text: "I couldn't understand your settings update. Please try again with a clearer format.",
      action: "SETTING_UPDATE_FAILED",
      source: "discord",
    });
  }
}

/**
 * Generates an error response for unexpected errors
 */
async function generateErrorResponse(
  runtime: IAgentRuntime,
  state: State,
  callback: HandlerCallback
): Promise<void> {
  try {
    const context = composeContext({
      state,
      template: errorTemplate,
    });

    const response = await runtime.useModel(ModelTypes.TEXT_LARGE, {
      context,
    });

    const responseContent = parseJSONObjectFromText(response) as Content;

    await callback({
      text: responseContent.text,
      action: "SETTING_UPDATE_ERROR",
      source: "discord",
    });
  } catch (error) {
    logger.error(`Error generating error response: ${error}`);
    await callback({
      text: "I'm sorry, but I encountered an error while processing your request. Please try again or contact support if the issue persists.",
      action: "SETTING_UPDATE_ERROR",
      source: "discord",
    });
  }
}

/**
 * Enhanced settings action with improved state management and logging
 * Updated to use world metadata instead of cache
 */
const updateSettingsAction: Action = {
  name: "UPDATE_SETTINGS",
  similes: ["UPDATE_SETTING", "SAVE_SETTING", "SET_CONFIGURATION", "CONFIGURE"],
  description: "Saves a setting during the settings process",

  validate: async (
    runtime: IAgentRuntime,
    message: Memory,
    _state: State
  ): Promise<boolean> => {
    try {
      if (!message.userId) {
        logger.error("No user ID in message for settings validation");
        return false;
      }

      // Log the user ID for debugging
      logger.info(
        `Validating settings action for user ${message.userId} (normalized: ${message.userId})`
      );

      // Validate that we're in a DM channel
      const room = await runtime.databaseAdapter.getRoom(message.roomId);
      if (!room) {
        logger.error(`No room found for ID ${message.roomId}`);
        return false;
      }

      if (room.type !== ChannelType.DM) {
        logger.info(
          `Skipping settings in non-DM channel (type: ${room.type})`
        );
        return false;
      }

      // Find the server where this user is the owner
      logger.info(`Looking for server where user ${message.userId} is owner`);
      const world = await findWorldForOwner(runtime, message.userId);
      if (!world) {
        logger.error(`No server ownership found for user ${message.userId}`);
        return false;
      }

      // Check if there's an active settings state in world metadata
      const worldSettings = world.metadata.settings;

      if (!worldSettings) {
        logger.error(`No settings state found for server ${world.serverId}`);
        return false;
      }

      logger.info(
        `Found valid settings state for server ${world.serverId}`
      );
      return true;
    } catch (error) {
      logger.error(`Error validating settings action: ${error}`);
      return false;
    }
  },

  handler: async (
    runtime: IAgentRuntime,
    message: Memory,
    state: State,
    _options: any,
    callback: HandlerCallback
  ): Promise<void> => {
    if (!message.content.source || message.content.source !== "discord") {
      logger.info(
        `Skipping non-discord message source: ${message.content.source}`
      );
      return;
    }

    try {
      // Find the server where this user is the owner
      logger.info(`Handler looking for server for user ${message.userId}`);
      const serverOwnership = await findWorldForOwner(runtime, message.userId);
      if (!serverOwnership) {
        logger.error(`No server found for user ${message.userId} in handler`);
        await generateErrorResponse(runtime, state, callback);
        return;
      }

      const serverId = serverOwnership.serverId;
      logger.info(`Using server ID: ${serverId}`);

      // Get settings state from world metadata
      const worldSettings = await getWorldSettings(runtime, serverId);

      if (!worldSettings) {
        logger.error(
          `No settings state found for server ${serverId} in handler`
        );
        await generateErrorResponse(runtime, state, callback);
        return;
      }

      // Check if all required settings are already configured
      const { requiredUnconfigured } = categorizeSettings(worldSettings);
      if (requiredUnconfigured.length === 0) {
        logger.info("All required settings configured, completing settings");
        await handleOnboardingComplete(
          runtime,
          worldSettings,
          state,
          callback
        );
        return;
      }

      // Extract setting values from message
      logger.info(`Extracting settings from message: ${message.content.text}`);
      const extractedSettings = await extractSettingValues(
        runtime,
        message,
        state,
        worldSettings
      );
      logger.info(`Extracted ${extractedSettings.length} settings`);

      // Process extracted settings
      const updateResults = await processSettingUpdates(
        runtime,
        serverId,
        worldSettings,
        extractedSettings
      );

      // Generate appropriate response
      if (updateResults.updatedAny) {
        logger.info(
          `Successfully updated settings: ${updateResults.messages.join(", ")}`
        );

        // Get updated settings state
        const updatedWorldSettings = await getWorldSettings(
          runtime,
          serverId
        );
        if (!updatedWorldSettings) {
          logger.error("Failed to retrieve updated settings state");
          await generateErrorResponse(runtime, state, callback);
          return;
        }

        await generateSuccessResponse(
          runtime,
          updatedWorldSettings,
          state,
          updateResults.messages,
          callback
        );
      } else {
        logger.info("No settings were updated");
        await generateFailureResponse(
          runtime,
          worldSettings,
          state,
          callback
        );
      }
    } catch (error) {
      logger.error(`Error in settings handler: ${error}`);
      await generateErrorResponse(runtime, state, callback);
    }
  },
  examples: [
    [
      {
        user: "{{user1}}",
        content: {
          text: "I want to set up the welcome channel to #general",
          source: "discord",
        },
      },
      {
        user: "{{user2}}",
        content: {
          text: "Perfect! I've updated your welcome channel to #general. Next, we should configure the automated greeting message that new members will receive.",
          action: "SETTING_UPDATED",
          source: "discord",
        },
      },
    ],
    [
      {
        user: "{{user1}}",
        content: {
          text: "Let's set the bot prefix to !",
          source: "discord",
        },
      },
      {
        user: "{{user2}}",
        content: {
          text: "Great choice! I've set the command prefix to '!'. Now you can use commands like !help, !info, etc.",
          action: "SETTING_UPDATED",
          source: "discord",
        },
      },
    ],
    [
      {
        user: "{{user1}}",
        content: {
          text: "Enable auto-moderation for bad language",
          source: "discord",
        },
      },
      {
        user: "{{user2}}",
        content: {
          text: "Auto-moderation for inappropriate language has been enabled. I'll now filter messages containing offensive content.",
          action: "SETTING_UPDATED",
          source: "discord",
        },
      },
    ],
    [
      {
        user: "{{user1}}",
        content: {
          text: "For server logs, use the #server-logs channel",
          source: "discord",
        },
      },
      {
        user: "{{user2}}",
        content: {
          text: "I've configured #server-logs as your logging channel. All server events like joins, leaves, and moderation actions will be recorded there.",
          action: "SETTING_UPDATED",
          source: "discord",
        },
      },
    ],
    [
      {
        user: "{{user1}}",
        content: {
          text: "I'd like to have role self-assignment in the #roles channel",
          source: "discord",
        },
      },
      {
        user: "{{user2}}",
        content: {
          text: "Role self-assignment has been set up in the #roles channel. Members can now assign themselves roles by interacting with messages there.",
          action: "SETTING_UPDATED",
          source: "discord",
        },
      },
    ],
    [
      {
        user: "{{user1}}",
        content: {
          text: "Make music commands available in voice-text channels only",
          source: "discord",
        },
      },
      {
        user: "{{user2}}",
        content: {
          text: "I've updated your music command settings - they'll now only work in voice-text channels. This helps keep other channels clear of music spam.",
          action: "SETTING_UPDATED",
          source: "discord",
        },
      },
    ],
    [
      {
        user: "{{user1}}",
        content: {
          text: "For server timezone, set it to EST",
          source: "discord",
        },
      },
      {
        user: "{{user2}}",
        content: {
          text: "Server timezone has been set to Eastern Standard Time (EST). All scheduled events and timestamps will now display in this timezone.",
          action: "SETTING_UPDATED",
          source: "discord",
        },
      },
    ],
    [
      {
        user: "{{user1}}",
        content: {
          text: "Set verification level to email verified users only",
          source: "discord",
        },
      },
      {
        user: "{{user2}}",
        content: {
          text: "I've updated the verification requirement to email verified accounts only. This adds an extra layer of security to your server.",
          action: "SETTING_UPDATED",
          source: "discord",
        },
      },
    ],
    [
      {
        user: "{{user1}}",
        content: {
          text: "I want to turn off level-up notifications",
          source: "discord",
        },
      },
      {
        user: "{{user2}}",
        content: {
          text: "Level-up notifications have been disabled. Members will still earn experience and level up, but there won't be any automatic announcements. You can still view levels with the appropriate commands.",
          action: "SETTING_UPDATED",
          source: "discord",
        },
      },
    ],
    [
      {
        user: "{{user1}}",
        content: {
          text: "My server name is 'Gaming Lounge'",
          source: "discord",
        },
      },
      {
        user: "{{user2}}",
        content: {
          text: "Great! I've saved 'Gaming Lounge' as your server name. This helps me personalize responses and know how to refer to your community. We've completed all the required settings! Your server is now fully configured and ready to use. You can always adjust these settings later if needed.",
          action: "ONBOARDING_COMPLETE",
          source: "discord",
        },
      },
    ],
  ] as ActionExample[][],
};

export default updateSettingsAction;<|MERGE_RESOLUTION|>--- conflicted
+++ resolved
@@ -173,19 +173,10 @@
   const result = await generateObject({
     runtime,
     context,
-<<<<<<< HEAD
-    modelClass,
-    stopSequences: undefined,
-=======
     modelType,
->>>>>>> 07e95d01
     output: "array",
     enumValues: undefined,
     schema,
-<<<<<<< HEAD
-    mode: "json",
-=======
->>>>>>> 07e95d01
   });
   
   if (!Array.isArray(result)) {
