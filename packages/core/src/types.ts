import { Readable } from "stream";

/**
 * Represents a UUID string in the format "xxxxxxxx-xxxx-xxxx-xxxx-xxxxxxxxxxxx"
 */
export type UUID = `${string}-${string}-${string}-${string}-${string}`;

/**
 * Represents the content of a message or communication
 */
export interface Content {
    /** The main text content */
    text: string;

    /** Optional action associated with the message */
    action?: string;

    /** Optional source/origin of the content */
    source?: string;

    /** URL of the original message/post (e.g. tweet URL, Discord message link) */
    url?: string;

    /** UUID of parent message if this is a reply/thread */
    inReplyTo?: UUID;

    /** Array of media attachments */
    attachments?: Media[];

    /** Additional dynamic properties */
    [key: string]: unknown;
}

/**
 * Example content with associated user for demonstration purposes
 */
export interface ActionExample {
    /** User associated with the example */
    user: string;

    /** Content of the example */
    content: Content;
}

/**
 * Example conversation content with user ID
 */
export interface ConversationExample {
    /** UUID of user in conversation */
    userId: UUID;

    /** Content of the conversation */
    content: Content;
}

/**
 * Represents an actor/participant in a conversation
 */
export interface Actor {
    /** Display name */
    name: string;

    /** Username/handle */
    username: string;

    /** Additional profile details */
    details: {
        /** Short profile tagline */
        tagline: string;

        /** Longer profile summary */
        summary: string;

        /** Favorite quote */
        quote: string;
    };

    /** Unique identifier */
    id: UUID;
}

/**
 * Represents a single objective within a goal
 */
export interface Objective {
    /** Optional unique identifier */
    id?: string;

    /** Description of what needs to be achieved */
    description: string;

    /** Whether objective is completed */
    completed: boolean;
}

/**
 * Status enum for goals
 */
export enum GoalStatus {
    DONE = "DONE",
    FAILED = "FAILED",
    IN_PROGRESS = "IN_PROGRESS",
}

/**
 * Represents a high-level goal composed of objectives
 */
export interface Goal {
    /** Optional unique identifier */
    id?: UUID;

    /** Room ID where goal exists */
    roomId: UUID;

    /** User ID of goal owner */
    userId: UUID;

    /** Name/title of the goal */
    name: string;

    /** Current status */
    status: GoalStatus;

    /** Component objectives */
    objectives: Objective[];
}

/**
 * Model size/type classification
 */
export enum ModelClass {
    SMALL = "small",
    MEDIUM = "medium",
    LARGE = "large",
    EMBEDDING = "embedding",
    IMAGE = "image",
}

/**
 * Model settings
 */
export type ModelSettings = {
    /** Model name */
    name: string;

    /** Maximum input tokens */
    maxInputTokens: number;

    /** Maximum output tokens */
    maxOutputTokens: number;

    /** Optional frequency penalty */
    frequency_penalty?: number;

    /** Optional presence penalty */
    presence_penalty?: number;

    /** Optional repetition penalty */
    repetition_penalty?: number;

    /** Stop sequences */
    stop: string[];

    /** Temperature setting */
    temperature: number;

    /** Optional telemetry configuration (experimental) */
    experimental_telemetry?: TelemetrySettings;
};

/** Image model settings */
export type ImageModelSettings = {
    name: string;
    steps?: number;
};

/** Embedding model settings */
export type EmbeddingModelSettings = {
    name: string;
    dimensions?: number;
};

/**
 * Configuration for an AI model
 */
export type Model = {
    /** Optional API endpoint */
    endpoint?: string;

    /** Model names by size class */
    model: {
        [ModelClass.SMALL]?: ModelSettings;
        [ModelClass.MEDIUM]?: ModelSettings;
        [ModelClass.LARGE]?: ModelSettings;
        [ModelClass.EMBEDDING]?: EmbeddingModelSettings;
        [ModelClass.IMAGE]?: ImageModelSettings;
    };
};

/**
 * Model configurations by provider
 */
export type Models = {
    [ModelProviderName.OPENAI]: Model;
    [ModelProviderName.ETERNALAI]: Model;
    [ModelProviderName.ANTHROPIC]: Model;
    [ModelProviderName.GROK]: Model;
    [ModelProviderName.GROQ]: Model;
    [ModelProviderName.LLAMACLOUD]: Model;
    [ModelProviderName.TOGETHER]: Model;
    [ModelProviderName.LLAMALOCAL]: Model;
    [ModelProviderName.GOOGLE]: Model;
    [ModelProviderName.CLAUDE_VERTEX]: Model;
    [ModelProviderName.REDPILL]: Model;
    [ModelProviderName.OPENROUTER]: Model;
    [ModelProviderName.OLLAMA]: Model;
    [ModelProviderName.HEURIST]: Model;
    [ModelProviderName.GALADRIEL]: Model;
    [ModelProviderName.FAL]: Model;
    [ModelProviderName.GAIANET]: Model;
    [ModelProviderName.ALI_BAILIAN]: Model;
    [ModelProviderName.VOLENGINE]: Model;
    [ModelProviderName.NANOGPT]: Model;
    [ModelProviderName.HYPERBOLIC]: Model;
    [ModelProviderName.VENICE]: Model;
    [ModelProviderName.AKASH_CHAT_API]: Model;
    [ModelProviderName.LIVEPEER]: Model;
};

/**
 * Available model providers
 */
export enum ModelProviderName {
    OPENAI = "openai",
    ETERNALAI = "eternalai",
    ANTHROPIC = "anthropic",
    GROK = "grok",
    GROQ = "groq",
    LLAMACLOUD = "llama_cloud",
    TOGETHER = "together",
    LLAMALOCAL = "llama_local",
    GOOGLE = "google",
    CLAUDE_VERTEX = "claude_vertex",
    REDPILL = "redpill",
    OPENROUTER = "openrouter",
    OLLAMA = "ollama",
    HEURIST = "heurist",
    GALADRIEL = "galadriel",
    FAL = "falai",
    GAIANET = "gaianet",
    ALI_BAILIAN = "ali_bailian",
    VOLENGINE = "volengine",
    NANOGPT = "nanogpt",
    HYPERBOLIC = "hyperbolic",
    VENICE = "venice",
    AKASH_CHAT_API = "akash_chat_api",
    LIVEPEER = "livepeer",
    LETZAI = "letzai",
    INFERA = "infera",
}

/**
 * Represents the current state/context of a conversation
 */
export interface State {
    /** ID of user who sent current message */
    userId?: UUID;

    /** ID of agent in conversation */
    agentId?: UUID;

    /** Agent's biography */
    bio: string;

    /** Agent's background lore */
    lore: string;

    /** Message handling directions */
    messageDirections: string;

    /** Post handling directions */
    postDirections: string;

    /** Current room/conversation ID */
    roomId: UUID;

    /** Optional agent name */
    agentName?: string;

    /** Optional message sender name */
    senderName?: string;

    /** String representation of conversation actors */
    actors: string;

    /** Optional array of actor objects */
    actorsData?: Actor[];

    /** Optional string representation of goals */
    goals?: string;

    /** Optional array of goal objects */
    goalsData?: Goal[];

    /** Recent message history as string */
    recentMessages: string;

    /** Recent message objects */
    recentMessagesData: Memory[];

    /** Optional valid action names */
    actionNames?: string;

    /** Optional action descriptions */
    actions?: string;

    /** Optional action objects */
    actionsData?: Action[];

    /** Optional action examples */
    actionExamples?: string;

    /** Optional provider descriptions */
    providers?: string;

    /** Optional response content */
    responseData?: Content;

    /** Optional recent interaction objects */
    recentInteractionsData?: Memory[];

    /** Optional recent interactions string */
    recentInteractions?: string;

    /** Optional formatted conversation */
    formattedConversation?: string;

    /** Optional formatted knowledge */
    knowledge?: string;
    /** Optional knowledge data */
    knowledgeData?: KnowledgeItem[];
    /** Optional knowledge data */
    ragKnowledgeData?: RAGKnowledgeItem[];

    /** Additional dynamic properties */
    [key: string]: unknown;
}

/**
 * Represents a stored memory/message
 */
export interface Memory {
    /** Optional unique identifier */
    id?: UUID;

    /** Associated user ID */
    userId: UUID;

    /** Associated agent ID */
    agentId: UUID;

    /** Optional creation timestamp */
    createdAt?: number;

    /** Memory content */
    content: Content;

    /** Optional embedding vector */
    embedding?: number[];

    /** Associated room ID */
    roomId: UUID;

    /** Whether memory is unique */
    unique?: boolean;

    /** Embedding similarity score */
    similarity?: number;
}

/**
 * Example message for demonstration
 */
export interface MessageExample {
    /** Associated user */
    user: string;

    /** Message content */
    content: Content;
}

/**
 * Handler function type for processing messages
 */
export type Handler = (
    runtime: IAgentRuntime,
    message: Memory,
    state?: State,
    options?: { [key: string]: unknown },
    callback?: HandlerCallback
) => Promise<unknown>;

/**
 * Callback function type for handlers
 */
export type HandlerCallback = (
    response: Content,
    files?: any
) => Promise<Memory[]>;

/**
 * Validator function type for actions/evaluators
 */
export type Validator = (
    runtime: IAgentRuntime,
    message: Memory,
    state?: State
) => Promise<boolean>;

/**
 * Represents an action the agent can perform
 */
export interface Action {
    /** Similar action descriptions */
    similes: string[];

    /** Detailed description */
    description: string;

    /** Example usages */
    examples: ActionExample[][];

    /** Handler function */
    handler: Handler;

    /** Action name */
    name: string;

    /** Validation function */
    validate: Validator;

    /** Whether to suppress the initial message when this action is used */
    suppressInitialMessage?: boolean;
}

/**
 * Example for evaluating agent behavior
 */
export interface EvaluationExample {
    /** Evaluation context */
    context: string;

    /** Example messages */
    messages: Array<ActionExample>;

    /** Expected outcome */
    outcome: string;
}

/**
 * Evaluator for assessing agent responses
 */
export interface Evaluator {
    /** Whether to always run */
    alwaysRun?: boolean;

    /** Detailed description */
    description: string;

    /** Similar evaluator descriptions */
    similes: string[];

    /** Example evaluations */
    examples: EvaluationExample[];

    /** Handler function */
    handler: Handler;

    /** Evaluator name */
    name: string;

    /** Validation function */
    validate: Validator;
}

/**
 * Provider for external data/services
 */
export interface Provider {
    /** Data retrieval function */
    get: (
        runtime: IAgentRuntime,
        message: Memory,
        state?: State
    ) => Promise<any>;
}

/**
 * Represents a relationship between users
 */
export interface Relationship {
    /** Unique identifier */
    id: UUID;

    /** First user ID */
    userA: UUID;

    /** Second user ID */
    userB: UUID;

    /** Primary user ID */
    userId: UUID;

    /** Associated room ID */
    roomId: UUID;

    /** Relationship status */
    status: string;

    /** Optional creation timestamp */
    createdAt?: string;
}

/**
 * Represents a user account
 */
export interface Account {
    /** Unique identifier */
    id: UUID;

    /** Display name */
    name: string;

    /** Username */
    username: string;

    /** Optional additional details */
    details?: { [key: string]: any };

    /** Optional email */
    email?: string;

    /** Optional avatar URL */
    avatarUrl?: string;
}

/**
 * Room participant with account details
 */
export interface Participant {
    /** Unique identifier */
    id: UUID;

    /** Associated account */
    account: Account;
}

/**
 * Represents a conversation room
 */
export interface Room {
    /** Unique identifier */
    id: UUID;

    /** Room participants */
    participants: Participant[];
}

/**
 * Represents a media attachment
 */
export type Media = {
    /** Unique identifier */
    id: string;

    /** Media URL */
    url: string;

    /** Media title */
    title: string;

    /** Media source */
    source: string;

    /** Media description */
    description: string;

    /** Text content */
    text: string;

    /** Content type */
    contentType?: string;
};

/**
 * Client interface for platform connections
 */
export type Client = {
    /** Start client connection */
    start: (runtime: IAgentRuntime) => Promise<unknown>;

    /** Stop client connection */
    stop: (runtime: IAgentRuntime) => Promise<unknown>;
};

/**
 * Plugin for extending agent functionality
 */
export type Plugin = {
    /** Plugin name */
    name: string;

    /** Plugin description */
    description: string;

    /** Optional actions */
    actions?: Action[];

    /** Optional providers */
    providers?: Provider[];

    /** Optional evaluators */
    evaluators?: Evaluator[];

    /** Optional services */
    services?: Service[];

    /** Optional clients */
    clients?: Client[];
};

/**
 * Available client platforms
 */
export enum Clients {
    DISCORD = "discord",
    DIRECT = "direct",
    TWITTER = "twitter",
    TELEGRAM = "telegram",
    FARCASTER = "farcaster",
    LENS = "lens",
    AUTO = "auto",
    SLACK = "slack",
}

export interface IAgentConfig {
    [key: string]: string;
}

export type TelemetrySettings = {
    /**
     * Enable or disable telemetry. Disabled by default while experimental.
     */
    isEnabled?: boolean;
    /**
     * Enable or disable input recording. Enabled by default.
     *
     * You might want to disable input recording to avoid recording sensitive
     * information, to reduce data transfers, or to increase performance.
     */
    recordInputs?: boolean;
    /**
     * Enable or disable output recording. Enabled by default.
     *
     * You might want to disable output recording to avoid recording sensitive
     * information, to reduce data transfers, or to increase performance.
     */
    recordOutputs?: boolean;
    /**
     * Identifier for this function. Used to group telemetry data by function.
     */
    functionId?: string;
};

export interface ModelConfiguration {
    temperature?: number;
    max_response_length?: number;
    frequency_penalty?: number;
    presence_penalty?: number;
    maxInputTokens?: number;
    experimental_telemetry?: TelemetrySettings;
}

export type TemplateType = string | ((options: { state: State }) => string);

/**
 * Configuration for an agent character
 */
export type Character = {
    /** Optional unique identifier */
    id?: UUID;

    /** Character name */
    name: string;

    /** Optional username */
    username?: string;

    /** Optional system prompt */
    system?: string;

    /** Model provider to use */
    modelProvider: ModelProviderName;

    /** Image model provider to use, if different from modelProvider */
    imageModelProvider?: ModelProviderName;

    /** Image Vision model provider to use, if different from modelProvider */
    imageVisionModelProvider?: ModelProviderName;

    /** Optional model endpoint override */
    modelEndpointOverride?: string;

    /** Optional prompt templates */
    templates?: {
        goalsTemplate?: TemplateType;
        factsTemplate?: TemplateType;
        messageHandlerTemplate?: TemplateType;
        shouldRespondTemplate?: TemplateType;
        continueMessageHandlerTemplate?: TemplateType;
        evaluationTemplate?: TemplateType;
        twitterSearchTemplate?: TemplateType;
        twitterActionTemplate?: TemplateType;
        twitterPostTemplate?: TemplateType;
        twitterMessageHandlerTemplate?: TemplateType;
        twitterShouldRespondTemplate?: TemplateType;
        farcasterPostTemplate?: TemplateType;
        lensPostTemplate?: TemplateType;
        farcasterMessageHandlerTemplate?: TemplateType;
        lensMessageHandlerTemplate?: TemplateType;
        farcasterShouldRespondTemplate?: TemplateType;
        lensShouldRespondTemplate?: TemplateType;
        telegramMessageHandlerTemplate?: TemplateType;
        telegramShouldRespondTemplate?: TemplateType;
        discordVoiceHandlerTemplate?: TemplateType;
        discordShouldRespondTemplate?: TemplateType;
        discordMessageHandlerTemplate?: TemplateType;
        slackMessageHandlerTemplate?: TemplateType;
        slackShouldRespondTemplate?: TemplateType;
    };

    /** Character biography */
    bio: string | string[];

    /** Character background lore */
    lore: string[];

    /** Example messages */
    messageExamples: MessageExample[][];

    /** Example posts */
    postExamples: string[];

    /** Known topics */
    topics: string[];

    /** Character traits */
    adjectives: string[];

    /** Optional knowledge base */
    knowledge?: (string | { path: string; shared?: boolean })[];

    /** Supported client platforms */
    clients: Clients[];

    /** Available plugins */
    plugins: Plugin[];

    /** Optional configuration */
    settings?: {
        secrets?: { [key: string]: string };
        intiface?: boolean;
        imageSettings?: {
            steps?: number;
            width?: number;
            height?: number;
            negativePrompt?: string;
            numIterations?: number;
            guidanceScale?: number;
            seed?: number;
            modelId?: string;
            jobId?: string;
            count?: number;
            stylePreset?: string;
            hideWatermark?: boolean;
        };
        voice?: {
            model?: string; // For VITS
            url?: string; // Legacy VITS support
            elevenlabs?: {
                // New structured ElevenLabs config
                voiceId: string;
                model?: string;
                stability?: string;
                similarityBoost?: string;
                style?: string;
                useSpeakerBoost?: string;
            };
        };
        model?: string;
        modelConfig?: ModelConfiguration;
        embeddingModel?: string;
        chains?: {
            evm?: any[];
            solana?: any[];
            [key: string]: any[];
        };
        transcription?: TranscriptionProvider;
        ragKnowledge?: boolean;
    };

    /** Optional client-specific config */
    clientConfig?: {
        discord?: {
            shouldIgnoreBotMessages?: boolean;
            shouldIgnoreDirectMessages?: boolean;
            shouldRespondOnlyToMentions?: boolean;
            messageSimilarityThreshold?: number;
            isPartOfTeam?: boolean;
            teamAgentIds?: string[];
            teamLeaderId?: string;
            teamMemberInterestKeywords?: string[];
        };
        telegram?: {
            shouldIgnoreBotMessages?: boolean;
            shouldIgnoreDirectMessages?: boolean;
            shouldRespondOnlyToMentions?: boolean;
            shouldOnlyJoinInAllowedGroups?: boolean;
            allowedGroupIds?: string[];
            messageSimilarityThreshold?: number;
            isPartOfTeam?: boolean;
            teamAgentIds?: string[];
            teamLeaderId?: string;
            teamMemberInterestKeywords?: string[];
        };
        slack?: {
            shouldIgnoreBotMessages?: boolean;
            shouldIgnoreDirectMessages?: boolean;
        };
        gitbook?: {
            keywords?: {
                projectTerms?: string[];
                generalQueries?: string[];
            };
            documentTriggers?: string[];
        };
    };

    /** Writing style guides */
    style: {
        all: string[];
        chat: string[];
        post: string[];
    };

    /** Optional Twitter profile */
    twitterProfile?: {
        id: string;
        username: string;
        screenName: string;
        bio: string;
        nicknames?: string[];
    };
    /** Optional NFT prompt */
    nft?: {
        prompt: string;
    };
};

/**
 * Interface for database operations
 */
export interface IDatabaseAdapter {
    /** Database instance */
    db: any;

    /** Optional initialization */
    init(): Promise<void>;

    /** Close database connection */
    close(): Promise<void>;

    /** Get account by ID */
    getAccountById(userId: UUID): Promise<Account | null>;

    /** Create new account */
    createAccount(account: Account): Promise<boolean>;

    /** Get memories matching criteria */
    getMemories(params: {
        roomId: UUID;
        count?: number;
        unique?: boolean;
        tableName: string;
        agentId: UUID;
        start?: number;
        end?: number;
    }): Promise<Memory[]>;

    getMemoryById(id: UUID): Promise<Memory | null>;

    getMemoriesByRoomIds(params: {
        tableName: string;
        agentId: UUID;
        roomIds: UUID[];
    }): Promise<Memory[]>;

    getCachedEmbeddings(params: {
        query_table_name: string;
        query_threshold: number;
        query_input: string;
        query_field_name: string;
        query_field_sub_name: string;
        query_match_count: number;
    }): Promise<{ embedding: number[]; levenshtein_score: number }[]>;

    log(params: {
        body: { [key: string]: unknown };
        userId: UUID;
        roomId: UUID;
        type: string;
    }): Promise<void>;

    getActorDetails(params: { roomId: UUID }): Promise<Actor[]>;

    searchMemories(params: {
        tableName: string;
        agentId: UUID;
        roomId: UUID;
        embedding: number[];
        match_threshold: number;
        match_count: number;
        unique: boolean;
    }): Promise<Memory[]>;

    updateGoalStatus(params: {
        goalId: UUID;
        status: GoalStatus;
    }): Promise<void>;

    searchMemoriesByEmbedding(
        embedding: number[],
        params: {
            match_threshold?: number;
            count?: number;
            roomId?: UUID;
            agentId?: UUID;
            unique?: boolean;
            tableName: string;
        }
    ): Promise<Memory[]>;

    createMemory(
        memory: Memory,
        tableName: string,
        unique?: boolean
    ): Promise<void>;

    removeMemory(memoryId: UUID, tableName: string): Promise<void>;

    removeAllMemories(roomId: UUID, tableName: string): Promise<void>;

    countMemories(
        roomId: UUID,
        unique?: boolean,
        tableName?: string
    ): Promise<number>;

    getGoals(params: {
        agentId: UUID;
        roomId: UUID;
        userId?: UUID | null;
        onlyInProgress?: boolean;
        count?: number;
    }): Promise<Goal[]>;

    updateGoal(goal: Goal): Promise<void>;

    createGoal(goal: Goal): Promise<void>;

    removeGoal(goalId: UUID): Promise<void>;

    removeAllGoals(roomId: UUID): Promise<void>;

    getRoom(roomId: UUID): Promise<UUID | null>;

    createRoom(roomId?: UUID): Promise<UUID>;

    removeRoom(roomId: UUID): Promise<void>;

    getRoomsForParticipant(userId: UUID): Promise<UUID[]>;

    getRoomsForParticipants(userIds: UUID[]): Promise<UUID[]>;

    addParticipant(userId: UUID, roomId: UUID): Promise<boolean>;

    removeParticipant(userId: UUID, roomId: UUID): Promise<boolean>;

    getParticipantsForAccount(userId: UUID): Promise<Participant[]>;

    getParticipantsForRoom(roomId: UUID): Promise<UUID[]>;

    getParticipantUserState(
        roomId: UUID,
        userId: UUID
    ): Promise<"FOLLOWED" | "MUTED" | null>;

    setParticipantUserState(
        roomId: UUID,
        userId: UUID,
        state: "FOLLOWED" | "MUTED" | null
    ): Promise<void>;

    createRelationship(params: { userA: UUID; userB: UUID }): Promise<boolean>;

    getRelationship(params: {
        userA: UUID;
        userB: UUID;
    }): Promise<Relationship | null>;

    getRelationships(params: { userId: UUID }): Promise<Relationship[]>;

    getKnowledge(params: {
        id?: UUID;
        agentId: UUID;
        limit?: number;
        query?: string;
        conversationContext?: string;
    }): Promise<RAGKnowledgeItem[]>;

    searchKnowledge(params: {
        agentId: UUID;
        embedding: Float32Array;
        match_threshold: number;
        match_count: number;
        searchText?: string;
    }): Promise<RAGKnowledgeItem[]>;

    createKnowledge(knowledge: RAGKnowledgeItem): Promise<void>;
    removeKnowledge(id: UUID): Promise<void>;
    clearKnowledge(agentId: UUID, shared?: boolean): Promise<void>;
}

export interface IDatabaseCacheAdapter {
    getCache(params: {
        agentId: UUID;
        key: string;
    }): Promise<string | undefined>;

    setCache(params: {
        agentId: UUID;
        key: string;
        value: string;
    }): Promise<boolean>;

    deleteCache(params: { agentId: UUID; key: string }): Promise<boolean>;
}

export interface IMemoryManager {
    runtime: IAgentRuntime;
    tableName: string;
    constructor: Function;

    addEmbeddingToMemory(memory: Memory): Promise<Memory>;

    getMemories(opts: {
        roomId: UUID;
        count?: number;
        unique?: boolean;
        start?: number;
        end?: number;
    }): Promise<Memory[]>;

    getCachedEmbeddings(
        content: string
    ): Promise<{ embedding: number[]; levenshtein_score: number }[]>;

    getMemoryById(id: UUID): Promise<Memory | null>;
    getMemoriesByRoomIds(params: { roomIds: UUID[] }): Promise<Memory[]>;
    searchMemoriesByEmbedding(
        embedding: number[],
        opts: {
            match_threshold?: number;
            count?: number;
            roomId: UUID;
            unique?: boolean;
        }
    ): Promise<Memory[]>;

    createMemory(memory: Memory, unique?: boolean): Promise<void>;

    removeMemory(memoryId: UUID): Promise<void>;

    removeAllMemories(roomId: UUID): Promise<void>;

    countMemories(roomId: UUID, unique?: boolean): Promise<number>;
}

export interface IRAGKnowledgeManager {
    runtime: IAgentRuntime;
    tableName: string;

    getKnowledge(params: {
        query?: string;
        id?: UUID;
        limit?: number;
        conversationContext?: string;
        agentId?: UUID;
    }): Promise<RAGKnowledgeItem[]>;
    createKnowledge(item: RAGKnowledgeItem): Promise<void>;
    removeKnowledge(id: UUID): Promise<void>;
    searchKnowledge(params: {
        agentId: UUID;
        embedding: Float32Array | number[];
        match_threshold?: number;
        match_count?: number;
        searchText?: string;
    }): Promise<RAGKnowledgeItem[]>;
    clearKnowledge(shared?: boolean): Promise<void>;
    processFile(file: {
        path: string;
        content: string;
        type: "pdf" | "md" | "txt";
        isShared: boolean;
    }): Promise<void>;
}

export type CacheOptions = {
    expires?: number;
};

export enum CacheStore {
    REDIS = "redis",
    DATABASE = "database",
    FILESYSTEM = "filesystem",
}

export interface ICacheManager {
    get<T = unknown>(key: string): Promise<T | undefined>;
    set<T>(key: string, value: T, options?: CacheOptions): Promise<void>;
    delete(key: string): Promise<void>;
}

export abstract class Service {
    private static instance: Service | null = null;

    static get serviceType(): ServiceType {
        throw new Error("Service must implement static serviceType getter");
    }

    public static getInstance<T extends Service>(): T {
        if (!Service.instance) {
            Service.instance = new (this as any)();
        }
        return Service.instance as T;
    }

    get serviceType(): ServiceType {
        return (this.constructor as typeof Service).serviceType;
    }

    // Add abstract initialize method that must be implemented by derived classes
    abstract initialize(runtime: IAgentRuntime): Promise<void>;
}

export interface IAgentRuntime {
    // Properties
    agentId: UUID;
    serverUrl: string;
    databaseAdapter: IDatabaseAdapter;
    token: string | null;
    modelProvider: ModelProviderName;
    imageModelProvider: ModelProviderName;
    imageVisionModelProvider: ModelProviderName;
    character: Character;
    providers: Provider[];
    actions: Action[];
    evaluators: Evaluator[];
    plugins: Plugin[];

    fetch?: typeof fetch | null;

    messageManager: IMemoryManager;
    descriptionManager: IMemoryManager;
    documentsManager: IMemoryManager;
    knowledgeManager: IMemoryManager;
    ragKnowledgeManager: IRAGKnowledgeManager;
    loreManager: IMemoryManager;

    cacheManager: ICacheManager;

    services: Map<ServiceType, Service>;
    // any could be EventEmitter
    // but I think the real solution is forthcoming as a base client interface
    clients: Record<string, any>;

    verifiableInferenceAdapter?: IVerifiableInferenceAdapter | null;

    initialize(): Promise<void>;

    registerMemoryManager(manager: IMemoryManager): void;

    getMemoryManager(name: string): IMemoryManager | null;

    getService<T extends Service>(service: ServiceType): T | null;

    registerService(service: Service): void;

    getSetting(key: string): string | null;

    // Methods
    getConversationLength(): number;

    processActions(
        message: Memory,
        responses: Memory[],
        state?: State,
        callback?: HandlerCallback
    ): Promise<void>;

    evaluate(
        message: Memory,
        state?: State,
        didRespond?: boolean,
        callback?: HandlerCallback
    ): Promise<string[] | null>;

    ensureParticipantExists(userId: UUID, roomId: UUID): Promise<void>;

    ensureUserExists(
        userId: UUID,
        userName: string | null,
        name: string | null,
        source: string | null
    ): Promise<void>;

    registerAction(action: Action): void;

    ensureConnection(
        userId: UUID,
        roomId: UUID,
        userName?: string,
        userScreenName?: string,
        source?: string
    ): Promise<void>;

    ensureParticipantInRoom(userId: UUID, roomId: UUID): Promise<void>;

    ensureRoomExists(roomId: UUID): Promise<void>;

    composeState(
        message: Memory,
        additionalKeys?: { [key: string]: unknown }
    ): Promise<State>;

    updateRecentMessageState(state: State): Promise<State>;
}

export interface IImageDescriptionService extends Service {
    describeImage(
        imageUrl: string
    ): Promise<{ title: string; description: string }>;
}

export interface ITranscriptionService extends Service {
    transcribeAttachment(audioBuffer: ArrayBuffer): Promise<string | null>;
    transcribeAttachmentLocally(
        audioBuffer: ArrayBuffer
    ): Promise<string | null>;
    transcribe(audioBuffer: ArrayBuffer): Promise<string | null>;
    transcribeLocally(audioBuffer: ArrayBuffer): Promise<string | null>;
}

export interface IVideoService extends Service {
    isVideoUrl(url: string): boolean;
    fetchVideoInfo(url: string): Promise<Media>;
    downloadVideo(videoInfo: Media): Promise<string>;
    processVideo(url: string, runtime: IAgentRuntime): Promise<Media>;
}

export interface ITextGenerationService extends Service {
    initializeModel(): Promise<void>;
    queueMessageCompletion(
        context: string,
        temperature: number,
        stop: string[],
        frequency_penalty: number,
        presence_penalty: number,
        max_tokens: number
    ): Promise<any>;
    queueTextCompletion(
        context: string,
        temperature: number,
        stop: string[],
        frequency_penalty: number,
        presence_penalty: number,
        max_tokens: number
    ): Promise<string>;
    getEmbeddingResponse(input: string): Promise<number[] | undefined>;
}

export interface IBrowserService extends Service {
    closeBrowser(): Promise<void>;
    getPageContent(
        url: string,
        runtime: IAgentRuntime
    ): Promise<{ title: string; description: string; bodyContent: string }>;
}

export interface ISpeechService extends Service {
    getInstance(): ISpeechService;
    generate(runtime: IAgentRuntime, text: string): Promise<Readable>;
}

export interface IPdfService extends Service {
    getInstance(): IPdfService;
    convertPdfToText(pdfBuffer: Buffer): Promise<string>;
}

export interface IAwsS3Service extends Service {
    uploadFile(
        imagePath: string,
        subDirectory: string,
        useSignedUrl: boolean,
        expiresIn: number
    ): Promise<{
        success: boolean;
        url?: string;
        error?: string;
    }>;
    generateSignedUrl(fileName: string, expiresIn: number): Promise<string>;
}

export interface ITeeLogService extends Service {
    getInstance(): ITeeLogService;
    log(agentId: string, roomId: string, userId: string, type: string, content: string): Promise<boolean>;
}

export type SearchImage = {
    url: string;
    description?: string;
};

export type SearchResult = {
    title: string;
    url: string;
    content: string;
    rawContent?: string;
    score: number;
    publishedDate?: string;
};

export type SearchResponse = {
    answer?: string;
    query: string;
    responseTime: number;
    images: SearchImage[];
    results: SearchResult[];
};

export enum ServiceType {
    IMAGE_DESCRIPTION = "image_description",
    TRANSCRIPTION = "transcription",
    VIDEO = "video",
    TEXT_GENERATION = "text_generation",
    BROWSER = "browser",
    SPEECH_GENERATION = "speech_generation",
    PDF = "pdf",
    INTIFACE = "intiface",
    AWS_S3 = "aws_s3",
    BUTTPLUG = "buttplug",
    SLACK = "slack",
<<<<<<< HEAD
    TEE_LOG = "tee_log",
=======
    GOPLUS_SECURITY = "goplus_security",
>>>>>>> 8d8e93d0
}

export enum LoggingLevel {
    DEBUG = "debug",
    VERBOSE = "verbose",
    NONE = "none",
}

export type KnowledgeItem = {
    id: UUID;
    content: Content;
};

export interface RAGKnowledgeItem {
    id: UUID;
    agentId: UUID;
    content: {
        text: string;
        metadata?: {
            isMain?: boolean;
            isChunk?: boolean;
            originalId?: UUID;
            chunkIndex?: number;
            source?: string;
            type?: string;
            isShared?: boolean;
            [key: string]: unknown;
        };
    };
    embedding?: Float32Array;
    createdAt?: number;
    similarity?: number;
    score?: number;
}

export interface ActionResponse {
    like: boolean;
    retweet: boolean;
    quote?: boolean;
    reply?: boolean;
}

export interface ISlackService extends Service {
    client: any;
}

/**
 * Available verifiable inference providers
 */
export enum VerifiableInferenceProvider {
    OPACITY = "opacity",
}

/**
 * Options for verifiable inference
 */
export interface VerifiableInferenceOptions {
    /** Custom endpoint URL */
    endpoint?: string;
    /** Custom headers */
    headers?: Record<string, string>;
    /** Provider-specific options */
    providerOptions?: Record<string, unknown>;
}

/**
 * Result of a verifiable inference request
 */
export interface VerifiableInferenceResult {
    /** Generated text */
    text: string;
    /** Proof */
    proof: any;
    /** Proof id */
    id?: string;
    /** Provider information */
    provider: VerifiableInferenceProvider;
    /** Timestamp */
    timestamp: number;
}

/**
 * Interface for verifiable inference adapters
 */
export interface IVerifiableInferenceAdapter {
    options: any;
    /**
     * Generate text with verifiable proof
     * @param context The input text/prompt
     * @param modelClass The model class/name to use
     * @param options Additional provider-specific options
     * @returns Promise containing the generated text and proof data
     */
    generateText(
        context: string,
        modelClass: string,
        options?: VerifiableInferenceOptions
    ): Promise<VerifiableInferenceResult>;

    /**
     * Verify the proof of a generated response
     * @param result The result containing response and proof to verify
     * @returns Promise indicating if the proof is valid
     */
    verifyProof(result: VerifiableInferenceResult): Promise<boolean>;
}

export enum TokenizerType {
    Auto = "auto",
    TikToken = "tiktoken",
}

export enum TranscriptionProvider {
    OpenAI = "openai",
    Deepgram = "deepgram",
    Local = "local",
}

export enum ActionTimelineType {
    ForYou = "foryou",
    Following = "following",
}<|MERGE_RESOLUTION|>--- conflicted
+++ resolved
@@ -1370,11 +1370,8 @@
     AWS_S3 = "aws_s3",
     BUTTPLUG = "buttplug",
     SLACK = "slack",
-<<<<<<< HEAD
     TEE_LOG = "tee_log",
-=======
     GOPLUS_SECURITY = "goplus_security",
->>>>>>> 8d8e93d0
 }
 
 export enum LoggingLevel {
