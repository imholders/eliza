import { character as defaultCharacter } from '@/src/characters/eliza';
import { AgentServer } from '@/src/server/index';
import { jsonToCharacter, loadCharacterTryPath } from '@/src/server/loader';
import {
  buildProject,
  configureDatabaseSettings,
  displayBanner,
  findNextAvailablePort,
  getCliInstallTag,
  handleError,
  installPlugin,
  loadConfig,
  loadEnvironment,
  loadPluginModule,
  promptForEnvVars,
  saveConfig,
} from '@/src/utils';
import {
  AgentRuntime,
  encryptedCharacter,
  logger,
  RuntimeSettings,
  stringToUuid,
  type Character,
  type IAgentRuntime,
  type Plugin,
<<<<<<< HEAD
  logger,
  stringToUuid,
  encryptedCharacter,
  RuntimeSettings,
} from '@elizaos/core-plugin-v2';
import { isV1Plugin, wrapV1Plugin } from '@elizaos/core-plugin-v1';
=======
} from '@elizaos/core';
>>>>>>> 6e0893da
import { Command } from 'commander';
import fs from 'node:fs';
import path from 'node:path';
import { fileURLToPath } from 'node:url';
<<<<<<< HEAD
import semver from 'semver';
import { character, character as defaultCharacter } from '../characters/eliza';
import { AgentServer } from '../server/index';
import { jsonToCharacter, loadCharacterTryPath } from '../server/loader';
import { loadConfig, saveConfig } from '../utils/config-manager.js';
import { promptForEnvVars } from '../utils/env-prompt.js';
import { configureDatabaseSettings, loadEnvironment } from '../utils/get-config';
import { handleError } from '../utils/handle-error';
import { installPlugin } from '../utils/install-plugin';
import { displayBanner, getVersion } from '../utils/displayBanner';
import { findNextAvailablePort } from '../utils/port-handling';
import { loadPluginModule } from '../utils/load-plugin';
=======
>>>>>>> 6e0893da

const __filename = fileURLToPath(import.meta.url);
const __dirname = path.dirname(__filename);

export const wait = (minTime = 1000, maxTime = 3000) => {
  const waitTime = Math.floor(Math.random() * (maxTime - minTime + 1)) + minTime;
  return new Promise((resolve) => setTimeout(resolve, waitTime));
};

/**
 * Attempts to load a plugin module, installing it if necessary.
 * Handles various export patterns (default, named export).
 *
 * @param pluginName The name or path of the plugin.
 * @param version The CLI version, used for installing the plugin.
 * @returns The loaded Plugin object, or null if loading/installation fails.
 */
async function loadAndPreparePlugin(pluginName: string, version: string): Promise<Plugin | null> {
  logger.debug(`Processing plugin: ${pluginName}`);
  let pluginModule: any;

  try {
    // Use the centralized loader first
    pluginModule = await loadPluginModule(pluginName);

    if (!pluginModule) {
      // If loading failed, try installing and then loading again
      logger.info(`Plugin ${pluginName} not available, installing into ${process.cwd()}...`);
      try {
        await installPlugin(pluginName, process.cwd(), version);
        // Try loading again after installation using the centralized loader
        pluginModule = await loadPluginModule(pluginName);
      } catch (installError) {
        logger.error(`Failed to install plugin ${pluginName}: ${installError}`);
        return null; // Installation failed
      }

      if (!pluginModule) {
        logger.error(`Failed to load plugin ${pluginName} even after installation.`);
        return null; // Loading failed post-installation
      }
    }
  } catch (error) {
    // Catch any unexpected error during the combined load/install/load process
    logger.error(`An unexpected error occurred while processing plugin ${pluginName}: ${error}`);
    return null;
  }

  if (!pluginModule) {
    // This check might be redundant now, but kept for safety.
    logger.error(`Failed to process plugin ${pluginName} (module is null/undefined unexpectedly)`);
    return null;
  }

  // Construct the expected camelCase export name (e.g., @elizaos/plugin-foo-bar -> fooBarPlugin)
  const expectedFunctionName = `${pluginName
    .replace(/^@elizaos\/plugin-/, '') // Remove prefix
    .replace(/^@elizaos-plugins\//, '') // Remove alternative prefix
    .replace(/-./g, (match) => match[1].toUpperCase())}Plugin`; // Convert kebab-case to camelCase and add 'Plugin' suffix

  logger.debug(`Looking for plugin export: ${expectedFunctionName} or default`);
  logger.debug(`Available exports: ${Object.keys(pluginModule).join(', ')}`);
  logger.debug(`Has default export: ${!!pluginModule.default}`);

  // --- Plugin Export Resolution Logic ---

  // 1. Prioritize the expected named export if it exists
  const expectedExport = pluginModule[expectedFunctionName];
  if (isValidPluginShape(expectedExport)) {
    logger.debug(`Found valid plugin export using expected name: ${expectedFunctionName}`);
    return preparePluginForRuntime(expectedExport);
  }

  // 2. Check the default export if the named one wasn't found or valid
  const defaultExport = pluginModule.default;
  if (isValidPluginShape(defaultExport)) {
    // Ensure it's not the same invalid object we might have checked above
    if (expectedExport !== defaultExport) {
      logger.debug('Found valid plugin export using default export');
      return preparePluginForRuntime(defaultExport);
    }
  }

  // 3. If neither primary method worked, search all exports aggressively
  logger.debug(
    `Primary exports (named: ${expectedFunctionName}, default) not found or invalid, searching all exports...`
  );
  for (const key of Object.keys(pluginModule)) {
    // Skip keys we already checked
    if (key === expectedFunctionName || key === 'default') {
      continue;
    }

    const potentialPlugin = pluginModule[key];
    if (isValidPluginShape(potentialPlugin)) {
      logger.debug(
        `Found alternative valid plugin export under key: ${key}, Name: ${potentialPlugin.name}`
      );
      return preparePluginForRuntime(potentialPlugin);
    }
  }

  logger.warn(
    `Could not find a valid plugin export in ${pluginName}. Checked exports: ${expectedFunctionName} (if exists), default (if exists), and others. Available exports: ${Object.keys(pluginModule).join(', ')}`
  );
  return null; // No suitable plugin export found
}

/**
 * Checks if an object has the basic shape of a Plugin (name + at least one functional property).
 * @param obj The object to check.
 * @returns True if the object has a valid plugin shape, false otherwise.
 */
function isValidPluginShape(obj: any): obj is Plugin {
  if (!obj || typeof obj !== 'object' || !obj.name) {
    return false;
  }
  // Check for the presence of at least one key functional property
  return !!(
    obj.init ||
    obj.services ||
    obj.providers ||
    obj.actions ||
    obj.memoryManagers ||
    obj.componentTypes ||
    obj.evaluators ||
    obj.adapter ||
    obj.models ||
    obj.events ||
    obj.routes ||
    obj.tests ||
    obj.config ||
    obj.description // description is also mandatory technically
  );
}

/**
 * Ensures a plugin is compatible with the v2 runtime.
 * For v1 plugins, wraps them with a compatibility layer.
 * For v2 plugins, returns them unchanged.
 * @param plugin The plugin to check and potentially wrap
 * @returns The plugin, either wrapped with v1 compatibility or unchanged if v2
 */
function preparePluginForRuntime(plugin: any): Plugin {
  // Check if this is a v1 plugin based on various indicators
  const isV1PluginType = detectV1Plugin(plugin);

  if (isV1PluginType) {
    logger.info(`Detected v1 plugin: ${plugin.name}, wrapping with compatibility layer`);

    try {
      // Use the wrapV1Plugin function from core-plugin-v1
      const wrappedPlugin = wrapV1Plugin(plugin);
      logger.debug(`Successfully wrapped v1 plugin: ${plugin.name}`);

      // Store some metadata to help with debugging
      (wrappedPlugin as any).__v1Original = plugin.name;
      (wrappedPlugin as any).__v1Wrapped = true;

      return wrappedPlugin;
    } catch (error) {
      // If wrapping fails, log detailed error and try to continue
      // TODO: Not sure if this is needed, we should probably just throw an error
      logger.error(`Failed to wrap v1 plugin ${plugin.name}: ${error.message}`);
      logger.debug(`Wrapping error stack: ${error.stack}`);

      // Create a minimal wrapper as fallback
      return {
        name: plugin.name,
        description: `Partially wrapped v1 plugin: ${plugin.name} (wrapping error occurred)`,
        init: async () => {
          logger.warn(`Using fallback initialization for v1 plugin: ${plugin.name}`);
          return { error: `Wrapping failed: ${error.message}` };
        },
        actions: [],
        providers: [],
        evaluators: [],
        config: plugin.config || {},
      };
    }
  }

  logger.debug(`Detected v2 plugin: ${plugin.name}, using directly`);
  return plugin as Plugin;
}

/**
 * Determines if a plugin is a v1 plugin based on its structure and interface
 * @param plugin The plugin to check
 * @returns True if it's a v1 plugin, false otherwise
 */
function detectV1Plugin(plugin: any): boolean {
  if (!plugin || typeof plugin !== 'object') {
    return false;
  }

  // // First, use the core compatibility layer's detection
  // if (isV1Plugin(plugin)) {
  //   logger.debug(`Plugin detected as v1 by core compatibility layer: ${plugin.name}`);
  //   return true;
  // }

  // Additional detection methods for better diagnostics and edge cases

  // Check for semver version if available
  if (plugin.version && semver.valid(plugin.version)) {
    const isOlderVersion = semver.lt(plugin.version, '1.0.0');
    if (isOlderVersion) {
      logger.debug(`Plugin detected as v1 based on version: ${plugin.version}`);
      return true;
    }
  }

  // Not detected as v1
  return false;
}

/**
 * Analyzes project agents and their plugins to determine which environment variables to prompt for
 */
export async function promptForProjectPlugins(
  project: any,
  pluginToLoad?: { name: string }
): Promise<void> {
  // Set to track unique plugin names to avoid duplicate prompts
  const pluginsToPrompt = new Set<string>();

  // If we have a specific plugin to load, add it
  if (pluginToLoad?.name) {
    pluginsToPrompt.add(pluginToLoad.name.toLowerCase());
  }

  // If we have a project, scan all its agents for plugins
  if (project) {
    // Handle both formats: project with agents array and project with single agent
    const agents = Array.isArray(project.agents)
      ? project.agents
      : project.agent
        ? [project.agent]
        : [];

    // Check each agent's plugins
    for (const agent of agents) {
      if (agent.plugins?.length) {
        for (const plugin of agent.plugins) {
          const pluginName = typeof plugin === 'string' ? plugin : plugin.name;

          if (pluginName) {
            // Extract just the plugin name from the package name if needed
            const simpleName = pluginName.split('/').pop()?.replace('plugin-', '') || pluginName;
            pluginsToPrompt.add(simpleName.toLowerCase());
          }
        }
      }
    }
  }

  // Prompt for each identified plugin
  for (const pluginName of pluginsToPrompt) {
    try {
      await promptForEnvVars(pluginName);
    } catch (error) {
      logger.warn(`Failed to prompt for ${pluginName} environment variables: ${error}`);
    }
  }
}

/**
 * Starts an agent with the given character, agent server, initialization function, plugins, and options.
 *
 * @param character The character object representing the agent.
 * @param server The agent server where the agent will be registered.
 * @param init Optional initialization function to be called with the agent runtime.
 * @param plugins An array of plugins to be used by the agent.
 * @param options Additional options for starting the agent, such as data directory and postgres URL.
 * @returns A promise that resolves to the agent runtime object.
 */
export async function startAgent(
  character: Character,
  server: AgentServer,
  init?: (runtime: IAgentRuntime) => void,
  plugins: Plugin[] = [],
  options: {
    dataDir?: string;
    postgresUrl?: string;
    isPluginTestMode?: boolean;
  } = {}
): Promise<IAgentRuntime> {
  character.id ??= stringToUuid(character.name);

  // Ensure character has a plugins array
  if (!character.plugins) {
    character.plugins = [];
  }

  const encryptedChar = encryptedCharacter(character);

  // Determine the appropriate installation tag based on the CLI version
  const installTag = getCliInstallTag();

  const loadedPluginsMap = new Map<string, Plugin>();

  // Pre-load plugins passed directly to the function (these can be Plugin objects)
  for (const plugin of plugins) {
    if (isValidPluginShape(plugin)) {
      // Use isValidPluginShape for broader validation
      if (!loadedPluginsMap.has(plugin.name)) {
        logger.debug(`Using pre-provided plugin object: ${plugin.name}`);
        loadedPluginsMap.set(plugin.name, plugin);
      } else {
        logger.debug(`Plugin ${plugin.name} was already pre-loaded, skipping duplicate.`);
      }
    } else {
      logger.warn(
        `Invalid or non-object plugin skipped in pre-load: ${plugin ? JSON.stringify(plugin) : plugin}`
      ); // Stringify only if not null/undefined
    }
  }

  // Initialize encryptedChar.plugins if it's undefined
  encryptedChar.plugins = encryptedChar.plugins ?? [];

  const characterPlugins: Plugin[] = [];

  // Process and load plugins specified by name in the character definition
  // encryptedChar.plugins is guaranteed to be string[] according to Character type
  for (const pluginName of encryptedChar.plugins) {
    if (typeof pluginName !== 'string') {
      logger.warn(
        `Skipping non-string plugin specifier found in character.plugins: ${JSON.stringify(pluginName)}`
      );
      continue; // Should not happen based on type, but good safety check
    }

    if (!loadedPluginsMap.has(pluginName)) {
      logger.debug(`Attempting to load plugin by name from character definition: ${pluginName}`);
      const loadedPlugin = await loadAndPreparePlugin(pluginName, installTag);
      if (loadedPlugin) {
        characterPlugins.push(loadedPlugin);
        // Double-check name consistency and avoid duplicates
        if (!loadedPluginsMap.has(loadedPlugin.name)) {
          loadedPluginsMap.set(loadedPlugin.name, loadedPlugin);
        } else {
          logger.debug(
            `Plugin ${loadedPlugin.name} (loaded as ${pluginName}) was already present in map, skipping.`
          );
        }
      } else {
        logger.warn(`Failed to load or prepare plugin specified by name: ${pluginName}`);
      }
    } else {
      logger.debug(
        `Plugin ${pluginName} (specified by name) was already loaded/provided, skipping.`
      );
    }
  }

  // Get the final array of loaded plugins
  logger.debug(
    `Final loaded plugins (${loadedPluginsMap.size}): ${[...characterPlugins, ...plugins].map((p) => p.name).join(', ')}`
  );

  function loadEnvConfig(): RuntimeSettings {
    // Only import dotenv in Node.js environment
    let dotenv = null;
    try {
      // This code block will only execute in Node.js environments
      if (typeof process !== 'undefined' && process.versions && process.versions.node) {
        dotenv = require('dotenv');
      }
    } catch (err) {
      // Silently fail if require is not available (e.g., in browser environments)
      logger.debug('dotenv module not available');
    }

    function findNearestEnvFile(startDir = process.cwd()) {
      let currentDir = startDir;

      // Continue searching until we reach the root directory
      while (currentDir !== path.parse(currentDir).root) {
        const envPath = path.join(currentDir, '.env');

        if (fs.existsSync(envPath)) {
          return envPath;
        }

        // Move up to parent directory
        currentDir = path.dirname(currentDir);
      }

      // Check root directory as well
      const rootEnvPath = path.join(path.parse(currentDir).root, '.env');
      return fs.existsSync(rootEnvPath) ? rootEnvPath : null;
    }

    // Node.js environment: load from .env file
    const envPath = findNearestEnvFile();
    if (envPath) {
      console.log(`[elizaos] Resolved .env file from: ${envPath}`);
    } else {
      console.log('[elizaos] No .env file found in any parent directory.');
    }

    // Load the .env file into process.env synchronously
    try {
      if (dotenv) {
        const result = dotenv.config(envPath ? { path: envPath } : {});
        if (!result.error && envPath) {
          logger.log(`Loaded .env file from: ${envPath}`);
        }
      }
    } catch (err) {
      logger.warn('Failed to load .env file:', err);
    }

    // Parse namespaced settings
    const env = typeof process !== 'undefined' ? process.env : (import.meta as any).env;
    const namespacedSettings = parseNamespacedSettings(env as RuntimeSettings);

    // Attach to process.env for backward compatibility if available
    if (typeof process !== 'undefined') {
      for (const [namespace, settings] of Object.entries(namespacedSettings)) {
        process.env[`__namespaced_${namespace}`] = JSON.stringify(settings);
      }
    }

    return env as RuntimeSettings;
  }

  interface NamespacedSettings {
    [namespace: string]: RuntimeSettings;
  }

  // Add this function to parse namespaced settings
  function parseNamespacedSettings(env: RuntimeSettings): NamespacedSettings {
    const namespaced: NamespacedSettings = {};

    for (const [key, value] of Object.entries(env)) {
      if (!value) continue;

      const [namespace, ...rest] = key.split('.');
      if (!namespace || rest.length === 0) continue;

      const settingKey = rest.join('.');
      namespaced[namespace] = namespaced[namespace] || {};
      namespaced[namespace][settingKey] = value;
    }

    return namespaced;
  }

  const runtime = new AgentRuntime({
    character: encryptedChar,
    // order matters here: make sure plugins are loaded after so they can interact with tasks (degen-intel)
    plugins: [...characterPlugins, ...plugins], // Use the deduplicated list
    settings: loadEnvConfig(),
  });

  // Track plugins that use compatibility layer
  const v1PluginNames: string[] = [];

  // Check for v1 plugins wrapped with compatibility layer
  for (const plugin of characterPlugins) {
    // Check for __v1Wrapped metadata property set during wrapping
    if ((plugin as any).__v1Wrapped) {
      v1PluginNames.push(plugin.name);
      continue;
    }

    // Fallback to other detection methods
    if (
      plugin.init &&
      (plugin.init.toString().includes('compatRuntime') ||
        plugin.description?.includes('Wrapped v1 plugin'))
    ) {
      v1PluginNames.push(plugin.name);
    }
  }

  if (v1PluginNames.length > 0) {
    logger.info(`Using compatibility layer for v1 plugins: ${v1PluginNames.join(', ')}`);

    // Log more detailed information in debug mode
    logger.debug(`V1 compatibility details:`);
    logger.debug(`- Total plugins: ${characterPlugins.length}`);
    logger.debug(`- V1 plugins: ${v1PluginNames.length}`);
    logger.debug(`- V2 plugins: ${characterPlugins.length - v1PluginNames.length}`);
  }

  if (init) {
    await init(runtime);
  }

  // start services/plugins/process knowledge
  await runtime.initialize();

  // Run a second initialization for any v1 plugins that need to interact with initialized services
  if (v1PluginNames.length > 0) {
    // TODO: see if this is needed.
    logger.debug('Running post-initialization for v1 plugins');
    // No additional action needed as the CompatAgentRuntime already handles proper initialization
  }

  // add to container
  server.registerAgent(runtime);

  // report to console
  logger.log(`Started ${runtime.character.name} as ${runtime.agentId}`);

  return runtime;
}

/**
 * Stops the agent by closing the database adapter and unregistering the agent from the server.
 *
 * @param {IAgentRuntime} runtime - The runtime of the agent.
 * @param {AgentServer} server - The server that the agent is registered with.
 * @returns {Promise<void>} - A promise that resolves once the agent is stopped.
 */
async function stopAgent(runtime: IAgentRuntime, server: AgentServer) {
  await runtime.close();
  server.unregisterAgent(runtime.agentId);
  logger.success(`Agent ${runtime.character.name} stopped successfully!`);
}

/**
 * Function that starts the agents.
 *
 * @param {Object} options - Command options
 * @returns {Promise<void>} A promise that resolves when the agents are successfully started.
 */
const startAgents = async (options: {
  configure?: boolean;
  port?: number;
  characters?: Character[];
}) => {
  // Load environment variables from project .env or .eliza/.env
  await loadEnvironment();

  // Configure database settings - pass reconfigure option to potentially force reconfiguration
  const postgresUrl = await configureDatabaseSettings(options.configure);

  // Get PGLite data directory from environment (may have been set during configuration)
  const pgliteDataDir = process.env.PGLITE_DATA_DIR;

  // Load existing configuration
  const existingConfig = await loadConfig();

  // Check if we should reconfigure based on command-line option or if using default config
  const shouldConfigure = options.configure || existingConfig.isDefault;

  // Handle service and model selection
  if (shouldConfigure) {
    // First-time setup or reconfiguration requested
    if (existingConfig.isDefault) {
      logger.info("First time setup. Let's configure your Eliza agent.");
    } else {
      logger.info('Reconfiguration requested.');
    }

    // Save the configuration AFTER user has made selections
    saveConfig({
      lastUpdated: new Date().toISOString(),
    });
  }

  // Create server instance with appropriate database settings
  const server = new AgentServer({
    dataDir: pgliteDataDir,
    postgresUrl,
  });

  // Set up server properties
  server.startAgent = async (character) => {
    logger.info(`Starting agent for character ${character.name}`);
    const runtime = await startAgent(character, server);
    logger.success(`Agent ${character.name} has been successfully started!`);
    // Add direct console log for higher visibility
    console.log(`\x1b[32m✓ Agent ${character.name} started successfully!\x1b[0m`);
    return runtime;
  };
  server.stopAgent = (runtime: IAgentRuntime) => {
    logger.info(`Stopping agent ${runtime.character.name}`);
    stopAgent(runtime, server);
    // Add direct console log for higher visibility
    console.log(`\x1b[32m✓ Agent ${runtime.character.name} stopped successfully!\x1b[0m`);
  };
  server.loadCharacterTryPath = loadCharacterTryPath;
  server.jsonToCharacter = jsonToCharacter;

  // Inside your startAgents function
  const desiredPort = options.port || Number.parseInt(process.env.SERVER_PORT || '3000');
  const serverPort = await findNextAvailablePort(desiredPort);

  process.env.SERVER_PORT = serverPort.toString();

  // Try to find a project or plugin in the current directory
  let isProject = false;
  let isPlugin = false;
  let pluginModule: Plugin | null = null;
  let projectModule: any = null;

  const currentDir = process.cwd();
  try {
    // Check if we're in a project with a package.json
    const packageJsonPath = path.join(process.cwd(), 'package.json');
    logger.debug(`Checking for package.json at: ${packageJsonPath}`);

    if (fs.existsSync(packageJsonPath)) {
      // Read and parse package.json to check if it's a project or plugin
      const packageJson = JSON.parse(fs.readFileSync(packageJsonPath, 'utf-8'));
      logger.debug(`Found package.json with name: ${packageJson.name || 'unnamed'}`);

      // Check if this is a plugin (package.json contains 'eliza' section with type='plugin')
      if (packageJson.eliza?.type && packageJson.eliza.type === 'plugin') {
        isPlugin = true;
        logger.info('Found Eliza plugin in current directory');
      }

      // Check if this is a project (package.json contains 'eliza' section with type='project')
      if (packageJson.eliza?.type && packageJson.eliza.type === 'project') {
        isProject = true;
        logger.info('Found Eliza project in current directory');
      }

      // Also check for project indicators like a Project type export
      // or if the description mentions "project"
      if (!isProject && !isPlugin) {
        if (packageJson.description?.toLowerCase().includes('project')) {
          isProject = true;
          logger.info('Found project by description in package.json');
        }
      }

      // If we found a main entry in package.json, try to load it
      const mainEntry = packageJson.main;
      if (mainEntry) {
        const mainPath = path.resolve(process.cwd(), mainEntry);

        if (fs.existsSync(mainPath)) {
          try {
            // Try to import the module
            const importedModule = await import(mainPath);

            // First check if it's a plugin
            if (
              isPlugin ||
              (importedModule.default &&
                typeof importedModule.default === 'object' &&
                importedModule.default.name &&
                typeof importedModule.default.init === 'function')
            ) {
              isPlugin = true;
              pluginModule = importedModule.default;
              logger.info(`Loaded plugin: ${pluginModule?.name || 'unnamed'}`);

              if (!pluginModule) {
                logger.warn('Plugin loaded but no default export found, looking for other exports');

                // Try to find any exported plugin object
                for (const key in importedModule) {
                  if (
                    importedModule[key] &&
                    typeof importedModule[key] === 'object' &&
                    importedModule[key].name &&
                    typeof importedModule[key].init === 'function'
                  ) {
                    pluginModule = importedModule[key];
                    logger.info(`Found plugin export under key: ${key}`);
                    break;
                  }
                }
              }
            }
            // Then check if it's a project
            else if (
              isProject ||
              (importedModule.default &&
                typeof importedModule.default === 'object' &&
                importedModule.default.agents)
            ) {
              isProject = true;
              projectModule = importedModule;
              logger.debug(
                `Loaded project with ${projectModule.default?.agents?.length || 0} agents`
              );
            }
          } catch (importError) {
            logger.error(`Error importing module: ${importError}`);
          }
        } else {
          logger.error(`Main entry point ${mainPath} does not exist`);
        }
      }
    }
  } catch (error) {
    logger.error(`Error checking for project/plugin: ${error}`);
  }

  // Log what was found
  logger.debug(`Classification results - isProject: ${isProject}, isPlugin: ${isPlugin}`);

  if (isProject) {
    if (projectModule?.default) {
      const project = projectModule.default;
      const agents = Array.isArray(project.agents)
        ? project.agents
        : project.agent
          ? [project.agent]
          : [];
      logger.debug(`Project contains ${agents.length} agent(s)`);

      // Log agent names
      if (agents.length > 0) {
        logger.debug(`Agents: ${agents.map((a) => a.character?.name || 'unnamed').join(', ')}`);
      }
    } else {
      logger.warn("Project module doesn't contain a valid default export");
    }
  } else if (isPlugin) {
    logger.debug(`Found plugin: ${pluginModule?.name || 'unnamed'}`);
  } else {
    // Change the log message to be clearer about what we're doing
    logger.debug(
      'Running in standalone mode - using default Eliza character from ../characters/eliza'
    );
  }

  await server.initialize();

  server.start(serverPort);

  // if characters are provided, start the agents with the characters
  if (options.characters) {
    for (const character of options.characters) {
      // Initialize plugins as an empty array if undefined
      character.plugins = character.plugins || [];

      // make sure character has sql plugin
      const hasSqlPlugin = character.plugins.some((plugin) => plugin.includes('plugin-sql'));
      if (!hasSqlPlugin) {
        character.plugins.push('@elizaos/plugin-sql');
      }

      // make sure character has at least one ai provider
      if (process.env.OPENAI_API_KEY) {
        const hasOpenAiPlugin = character.plugins.some((plugin) =>
          plugin.includes('plugin-openai')
        );
        if (!hasOpenAiPlugin) {
          character.plugins.push('@elizaos/plugin-openai');
        }
      } else if (process.env.ANTHROPIC_API_KEY) {
        const hasAnthropicPlugin = character.plugins.some((plugin) =>
          plugin.includes('plugin-anthropic')
        );
        if (!hasAnthropicPlugin) {
          character.plugins.push('@elizaos/plugin-anthropic');
        }
      } else {
        const hasLocalAiPlugin = character.plugins.some((plugin) =>
          plugin.includes('plugin-local-ai')
        );
        if (!hasLocalAiPlugin) {
          character.plugins.push('@elizaos/plugin-local-ai');
        }
      }

      await startAgent(character, server);
    }
  } else {
    // Start agents based on project, plugin, or custom configuration
    if (isProject && projectModule?.default) {
      // Load all project agents, call their init and register their plugins
      const project = projectModule.default;

      // Handle both formats: project with agents array and project with single agent
      const agents = Array.isArray(project.agents)
        ? project.agents
        : project.agent
          ? [project.agent]
          : [];

      if (agents.length > 0) {
        logger.debug(`Found ${agents.length} agents in project`);

        // Prompt for environment variables for all plugins in the project
        try {
          await promptForProjectPlugins(project);
        } catch (error) {
          logger.warn(`Failed to prompt for project environment variables: ${error}`);
        }

        const startedAgents = [];
        const results = await Promise.allSettled(
          agents.map(async (agent) => {
            logger.debug(`Starting agent: ${agent.character.name}`);
            const runtime = await startAgent(
              agent.character,
              server,
              agent.init,
              agent.plugins || []
            );
            return runtime;
          })
        );

        startedAgents.push(...results.filter(Boolean));

        if (startedAgents.length === 0) {
          logger.info('No project agents started - falling back to default Eliza character');
          await startAgent(defaultCharacter, server);
        } else {
          logger.debug(`Successfully started ${startedAgents.length} agents from project`);
        }
      } else {
        logger.debug(
          'Project found but no agents defined, falling back to default Eliza character'
        );
        await startAgent(defaultCharacter, server);
      }
    } else if (isPlugin && pluginModule) {
      // Before starting with the plugin, prompt for any environment variables it needs
      if (pluginModule.name) {
        try {
          await promptForEnvVars(pluginModule.name);
        } catch (error) {
          logger.warn(`Failed to prompt for plugin environment variables: ${error}`);
        }
      }

      // Load the default character with all its default plugins, then add the test plugin
      logger.info(
        `Starting default Eliza character with plugin: ${pluginModule.name || 'unnamed plugin'}`
      );

      // Import the default character with all its plugins
      const { character: defaultElizaCharacter } = await import('../characters/eliza');

      // Create an array of plugins, including the explicitly loaded one
      // We're using our test plugin plus all the plugins from the default character
      const pluginsToLoad = [pluginModule];

      logger.debug(
        `Using default character with plugins: ${defaultElizaCharacter.plugins.join(', ')}`
      );
      logger.info(
        "Plugin test mode: Using default character's plugins plus the plugin being tested"
      );

      // Start the agent with the default character and our test plugin
      // We're in plugin test mode, so we should skip auto-loading embedding models
      await startAgent(defaultElizaCharacter, server, undefined, pluginsToLoad, {
        isPluginTestMode: true,
      });
      logger.info('Character started with plugin successfully');
    } else {
      // When not in a project or plugin, load the default character with all plugins
      const { character: defaultElizaCharacter } = await import('../characters/eliza');
      logger.info('Using default Eliza character with all plugins');
      await startAgent(defaultElizaCharacter, server);
    }

    // Display link to the client UI
    // First try to find it in the CLI package dist/client directory
    let clientPath = path.join(__dirname, '../../client');

    // If not found, fall back to the old relative path for development
    if (!fs.existsSync(clientPath)) {
      clientPath = path.join(__dirname, '../../../..', 'client/dist');
    }
  }
};
// Create command that can be imported directly
export const start = new Command()
  .name('start')
  .description('Start the Eliza agent with configurable plugins and services')
  .option('-c, --configure', 'Reconfigure services and AI models (skips using saved configuration)')
  .option(
    '-char, --character <character>',
    'Path or URL to character file to use instead of default'
  )
  .option('-b, --build', 'Build the project before starting')
  .option(
    '-chars, --characters <paths>',
    'multiple character configuration files separated by commas'
  )
  .action(async (options) => {
    displayBanner();

    try {
      // Build the project first unless skip-build is specified
      if (options.build) {
        await buildProject(process.cwd());
      }

      // Collect server options
      const characterPath = options.character;

      if (characterPath) {
        options.characters = [];
        try {
          // if character path is a comma separated list, load all characters
          // can be remote path also
          if (characterPath.includes(',')) {
            const characterPaths = characterPath.split(',');
            for (const characterPath of characterPaths) {
              logger.info(`Loading character from ${characterPath}`);
              const characterData = await loadCharacterTryPath(characterPath);
              options.characters.push(characterData);
            }
          } else {
            // Single character
            logger.info(`Loading character from ${characterPath}`);
            const characterData = await loadCharacterTryPath(characterPath);
            options.characters.push(characterData);
          }
        } catch (error) {
          logger.error(`Error loading character: ${error}`);
          return;
        }
      } else if (options.characters) {
        // Process the -chars option (comma-separated list)
        const charactersInput = options.characters;
        options.characters = [];
        try {
          const characterPaths = charactersInput.split(',');
          for (const characterPath of characterPaths) {
            logger.info(`Loading character from ${characterPath}`);
            const characterData = await loadCharacterTryPath(characterPath);
            options.characters.push(characterData);
          }
        } catch (error) {
          logger.error(`Error loading characters: ${error}`);
          return;
        }
      }

      await startAgents(options);
    } catch (error) {
      handleError(error);
    }
  });<|MERGE_RESOLUTION|>--- conflicted
+++ resolved
@@ -24,35 +24,11 @@
   type Character,
   type IAgentRuntime,
   type Plugin,
-<<<<<<< HEAD
-  logger,
-  stringToUuid,
-  encryptedCharacter,
-  RuntimeSettings,
-} from '@elizaos/core-plugin-v2';
-import { isV1Plugin, wrapV1Plugin } from '@elizaos/core-plugin-v1';
-=======
 } from '@elizaos/core';
->>>>>>> 6e0893da
 import { Command } from 'commander';
 import fs from 'node:fs';
 import path from 'node:path';
 import { fileURLToPath } from 'node:url';
-<<<<<<< HEAD
-import semver from 'semver';
-import { character, character as defaultCharacter } from '../characters/eliza';
-import { AgentServer } from '../server/index';
-import { jsonToCharacter, loadCharacterTryPath } from '../server/loader';
-import { loadConfig, saveConfig } from '../utils/config-manager.js';
-import { promptForEnvVars } from '../utils/env-prompt.js';
-import { configureDatabaseSettings, loadEnvironment } from '../utils/get-config';
-import { handleError } from '../utils/handle-error';
-import { installPlugin } from '../utils/install-plugin';
-import { displayBanner, getVersion } from '../utils/displayBanner';
-import { findNextAvailablePort } from '../utils/port-handling';
-import { loadPluginModule } from '../utils/load-plugin';
-=======
->>>>>>> 6e0893da
 
 const __filename = fileURLToPath(import.meta.url);
 const __dirname = path.dirname(__filename);
