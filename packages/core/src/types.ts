import { Readable } from "stream";

/**
 * Represents a UUID string in the format "xxxxxxxx-xxxx-xxxx-xxxx-xxxxxxxxxxxx"
 */
export type UUID = `${string}-${string}-${string}-${string}-${string}`;

/**
 * Represents the content of a message or communication
 */
export interface Content {
    /** The main text content */
    text: string;

    /** Optional action associated with the message */
    action?: string;

    /** Optional source/origin of the content */
    source?: string;

    /** URL of the original message/post (e.g. tweet URL, Discord message link) */
    url?: string;

    /** UUID of parent message if this is a reply/thread */
    inReplyTo?: UUID;

    /** Array of media attachments */
    attachments?: Media[];

    /** Additional dynamic properties */
    [key: string]: unknown;
}

/**
 * Example content with associated user for demonstration purposes
 */
export interface ActionExample {
    /** User associated with the example */
    user: string;

    /** Content of the example */
    content: Content;
}

/**
 * Example conversation content with user ID
 */
export interface ConversationExample {
    /** UUID of user in conversation */
    userId: UUID;

    /** Content of the conversation */
    content: Content;
}

/**
 * Represents an actor/participant in a conversation
 */
export interface Actor {
    /** Display name */
    name: string;

    /** Username/handle */
    username: string;

    /** Additional profile details */
    details: {
        /** Short profile tagline */
        tagline: string;

        /** Longer profile summary */
        summary: string;

        /** Favorite quote */
        quote: string;
    };

    /** Unique identifier */
    id: UUID;
}

/**
 * Represents a single objective within a goal
 */
export interface Objective {
    /** Optional unique identifier */
    id?: string;

    /** Description of what needs to be achieved */
    description: string;

    /** Whether objective is completed */
    completed: boolean;
}

/**
 * Status enum for goals
 */
export enum GoalStatus {
    DONE = "DONE",
    FAILED = "FAILED",
    IN_PROGRESS = "IN_PROGRESS",
}

/**
 * Represents a high-level goal composed of objectives
 */
export interface Goal {
    /** Optional unique identifier */
    id?: UUID;

    /** Room ID where goal exists */
    roomId: UUID;

    /** User ID of goal owner */
    userId: UUID;

    /** Name/title of the goal */
    name: string;

    /** Current status */
    status: GoalStatus;

    /** Component objectives */
    objectives: Objective[];
}

/**
 * Model size/type classification
 */
export enum ModelClass {
    SMALL = "small",
    MEDIUM = "medium",
    LARGE = "large",
    EMBEDDING = "embedding",
    IMAGE = "image",
}

/**
 * Configuration for an AI model
 */
export type Model = {
    /** Optional API endpoint */
    endpoint?: string;

    /** Model settings */
    settings: {
        /** Maximum input tokens */
        maxInputTokens: number;

        /** Maximum output tokens */
        maxOutputTokens: number;

        /** Optional frequency penalty */
        frequency_penalty?: number;

        /** Optional presence penalty */
        presence_penalty?: number;

        /** Optional repetition penalty */
        repetition_penalty?: number;

        /** Stop sequences */
        stop: string[];

        /** Temperature setting */
        temperature: number;
    };

    /** Optional image generation settings */
    imageSettings?: {
        steps?: number;
    };

    /** Model names by size class */
    model: {
        [ModelClass.SMALL]: string;
        [ModelClass.MEDIUM]: string;
        [ModelClass.LARGE]: string;
        [ModelClass.EMBEDDING]?: string;
        [ModelClass.IMAGE]?: string;
    };
};

/**
 * Model configurations by provider
 */
export type Models = {
    [ModelProviderName.OPENAI]: Model;
    [ModelProviderName.ETERNALAI]: Model;
    [ModelProviderName.ANTHROPIC]: Model;
    [ModelProviderName.GROK]: Model;
    [ModelProviderName.GROQ]: Model;
    [ModelProviderName.LLAMACLOUD]: Model;
    [ModelProviderName.LLAMALOCAL]: Model;
    [ModelProviderName.GOOGLE]: Model;
    [ModelProviderName.CLAUDE_VERTEX]: Model;
    [ModelProviderName.REDPILL]: Model;
    [ModelProviderName.OPENROUTER]: Model;
    [ModelProviderName.OLLAMA]: Model;
    [ModelProviderName.HEURIST]: Model;
<<<<<<< HEAD
    [ModelProviderName.GALADRIEL]: Model;
=======
    [ModelProviderName.FAL]: Model;
>>>>>>> bd3bf55d
};

/**
 * Available model providers
 */
export enum ModelProviderName {
    OPENAI = "openai",
    ETERNALAI = "eternalai",
    ANTHROPIC = "anthropic",
    GROK = "grok",
    GROQ = "groq",
    LLAMACLOUD = "llama_cloud",
    LLAMALOCAL = "llama_local",
    GOOGLE = "google",
    CLAUDE_VERTEX = "claude_vertex",
    REDPILL = "redpill",
    OPENROUTER = "openrouter",
    OLLAMA = "ollama",
    HEURIST = "heurist",
<<<<<<< HEAD
    GALADRIEL = "galadriel"
=======
    FAL = "falai"
>>>>>>> bd3bf55d
}

/**
 * Represents the current state/context of a conversation
 */
export interface State {
    /** ID of user who sent current message */
    userId?: UUID;

    /** ID of agent in conversation */
    agentId?: UUID;

    /** Agent's biography */
    bio: string;

    /** Agent's background lore */
    lore: string;

    /** Message handling directions */
    messageDirections: string;

    /** Post handling directions */
    postDirections: string;

    /** Current room/conversation ID */
    roomId: UUID;

    /** Optional agent name */
    agentName?: string;

    /** Optional message sender name */
    senderName?: string;

    /** String representation of conversation actors */
    actors: string;

    /** Optional array of actor objects */
    actorsData?: Actor[];

    /** Optional string representation of goals */
    goals?: string;

    /** Optional array of goal objects */
    goalsData?: Goal[];

    /** Recent message history as string */
    recentMessages: string;

    /** Recent message objects */
    recentMessagesData: Memory[];

    /** Optional valid action names */
    actionNames?: string;

    /** Optional action descriptions */
    actions?: string;

    /** Optional action objects */
    actionsData?: Action[];

    /** Optional action examples */
    actionExamples?: string;

    /** Optional provider descriptions */
    providers?: string;

    /** Optional response content */
    responseData?: Content;

    /** Optional recent interaction objects */
    recentInteractionsData?: Memory[];

    /** Optional recent interactions string */
    recentInteractions?: string;

    /** Optional formatted conversation */
    formattedConversation?: string;

    /** Optional formatted knowledge */
    knowledge?: string;
    /** Optional knowledge data */
    knowledgeData?: KnowledgeItem[];

    /** Additional dynamic properties */
    [key: string]: unknown;
}

/**
 * Represents a stored memory/message
 */
export interface Memory {
    /** Optional unique identifier */
    id?: UUID;

    /** Associated user ID */
    userId: UUID;

    /** Associated agent ID */
    agentId: UUID;

    /** Optional creation timestamp */
    createdAt?: number;

    /** Memory content */
    content: Content;

    /** Optional embedding vector */
    embedding?: number[];

    /** Associated room ID */
    roomId: UUID;

    /** Whether memory is unique */
    unique?: boolean;

    /** Embedding similarity score */
    similarity?: number;
}

/**
 * Example message for demonstration
 */
export interface MessageExample {
    /** Associated user */
    user: string;

    /** Message content */
    content: Content;
}

/**
 * Handler function type for processing messages
 */
export type Handler = (
    runtime: IAgentRuntime,
    message: Memory,
    state?: State,
    options?: { [key: string]: unknown },
    callback?: HandlerCallback
) => Promise<unknown>;

/**
 * Callback function type for handlers
 */
export type HandlerCallback = (
    response: Content,
    files?: any
) => Promise<Memory[]>;

/**
 * Validator function type for actions/evaluators
 */
export type Validator = (
    runtime: IAgentRuntime,
    message: Memory,
    state?: State
) => Promise<boolean>;

/**
 * Represents an action the agent can perform
 */
export interface Action {
    /** Similar action descriptions */
    similes: string[];

    /** Detailed description */
    description: string;

    /** Example usages */
    examples: ActionExample[][];

    /** Handler function */
    handler: Handler;

    /** Action name */
    name: string;

    /** Validation function */
    validate: Validator;
}

/**
 * Example for evaluating agent behavior
 */
export interface EvaluationExample {
    /** Evaluation context */
    context: string;

    /** Example messages */
    messages: Array<ActionExample>;

    /** Expected outcome */
    outcome: string;
}

/**
 * Evaluator for assessing agent responses
 */
export interface Evaluator {
    /** Whether to always run */
    alwaysRun?: boolean;

    /** Detailed description */
    description: string;

    /** Similar evaluator descriptions */
    similes: string[];

    /** Example evaluations */
    examples: EvaluationExample[];

    /** Handler function */
    handler: Handler;

    /** Evaluator name */
    name: string;

    /** Validation function */
    validate: Validator;
}

/**
 * Provider for external data/services
 */
export interface Provider {
    /** Data retrieval function */
    get: (
        runtime: IAgentRuntime,
        message: Memory,
        state?: State
    ) => Promise<any>;
}

/**
 * Represents a relationship between users
 */
export interface Relationship {
    /** Unique identifier */
    id: UUID;

    /** First user ID */
    userA: UUID;

    /** Second user ID */
    userB: UUID;

    /** Primary user ID */
    userId: UUID;

    /** Associated room ID */
    roomId: UUID;

    /** Relationship status */
    status: string;

    /** Optional creation timestamp */
    createdAt?: string;
}

/**
 * Represents a user account
 */
export interface Account {
    /** Unique identifier */
    id: UUID;

    /** Display name */
    name: string;

    /** Username */
    username: string;

    /** Optional additional details */
    details?: { [key: string]: any };

    /** Optional email */
    email?: string;

    /** Optional avatar URL */
    avatarUrl?: string;
}

/**
 * Room participant with account details
 */
export interface Participant {
    /** Unique identifier */
    id: UUID;

    /** Associated account */
    account: Account;
}

/**
 * Represents a conversation room
 */
export interface Room {
    /** Unique identifier */
    id: UUID;

    /** Room participants */
    participants: Participant[];
}

/**
 * Represents a media attachment
 */
export type Media = {
    /** Unique identifier */
    id: string;

    /** Media URL */
    url: string;

    /** Media title */
    title: string;

    /** Media source */
    source: string;

    /** Media description */
    description: string;

    /** Text content */
    text: string;
};

/**
 * Client interface for platform connections
 */
export type Client = {
    /** Start client connection */
    start: (runtime?: IAgentRuntime) => Promise<unknown>;

    /** Stop client connection */
    stop: (runtime?: IAgentRuntime) => Promise<unknown>;
};

/**
 * Plugin for extending agent functionality
 */
export type Plugin = {
    /** Plugin name */
    name: string;

    /** Plugin description */
    description: string;

    /** Optional actions */
    actions?: Action[];

    /** Optional providers */
    providers?: Provider[];

    /** Optional evaluators */
    evaluators?: Evaluator[];

    /** Optional services */
    services?: Service[];

    /** Optional clients */
    clients?: Client[];
};

/**
 * Available client platforms
 */
export enum Clients {
    DISCORD = "discord",
    DIRECT = "direct",
    TWITTER = "twitter",
    TELEGRAM = "telegram",
}
/**
 * Configuration for an agent character
 */
export type Character = {
    /** Optional unique identifier */
    id?: UUID;

    /** Character name */
    name: string;

    /** Optional username */
    username?: string;

    /** Optional system prompt */
    system?: string;

    /** Model provider to use */
    modelProvider: ModelProviderName;

    /** Image model provider to use, if different from modelProvider */
    imageModelProvider?: ModelProviderName;

    /** Optional model endpoint override */
    modelEndpointOverride?: string;

    /** Optional prompt templates */
    templates?: {
        goalsTemplate?: string;
        factsTemplate?: string;
        messageHandlerTemplate?: string;
        shouldRespondTemplate?: string;
        continueMessageHandlerTemplate?: string;
        evaluationTemplate?: string;
        twitterSearchTemplate?: string;
        twitterPostTemplate?: string;
        twitterMessageHandlerTemplate?: string;
        twitterShouldRespondTemplate?: string;
        farcasterPostTemplate?: string;
        farcasterMessageHandlerTemplate?: string;
        farcasterShouldRespondTemplate?: string;
        telegramMessageHandlerTemplate?: string;
        telegramShouldRespondTemplate?: string;
        discordVoiceHandlerTemplate?: string;
        discordShouldRespondTemplate?: string;
        discordMessageHandlerTemplate?: string;
    };

    /** Character biography */
    bio: string | string[];

    /** Character background lore */
    lore: string[];

    /** Example messages */
    messageExamples: MessageExample[][];

    /** Example posts */
    postExamples: string[];

    /** Known topics */
    topics: string[];

    /** Character traits */
    adjectives: string[];

    /** Optional knowledge base */
    knowledge?: string[];

    /** Supported client platforms */
    clients: Clients[];

    /** Available plugins */
    plugins: Plugin[];

    /** Optional configuration */
    settings?: {
        secrets?: { [key: string]: string };
        buttplug?: boolean;
        voice?: {
            model?: string;
            url?: string;
        };
        model?: string;
        embeddingModel?: string;
        chains?: {
            evm?: any[];
            solana?: any[];
            [key: string]: any[];
        };
    };

    /** Optional client-specific config */
    clientConfig?: {
        discord?: {
            shouldIgnoreBotMessages?: boolean;
            shouldIgnoreDirectMessages?: boolean;
        };
        telegram?: {
            shouldIgnoreBotMessages?: boolean;
            shouldIgnoreDirectMessages?: boolean;
        };
    };

    /** Writing style guides */
    style: {
        all: string[];
        chat: string[];
        post: string[];
    };

    /** Optional Twitter profile */
    twitterProfile?: {
        id: string;
        username: string;
        screenName: string;
        bio: string;
        nicknames?: string[];
    };
};

/**
 * Interface for database operations
 */
export interface IDatabaseAdapter {
    /** Database instance */
    db: any;

    /** Optional initialization */
    init(): Promise<void>;

    /** Close database connection */
    close(): Promise<void>;

    /** Get account by ID */
    getAccountById(userId: UUID): Promise<Account | null>;

    /** Create new account */
    createAccount(account: Account): Promise<boolean>;

    /** Get memories matching criteria */
    getMemories(params: {
        roomId: UUID;
        count?: number;
        unique?: boolean;
        tableName: string;
        agentId: UUID;
        start?: number;
        end?: number;
    }): Promise<Memory[]>;

    getMemoryById(id: UUID): Promise<Memory | null>;

    getMemoriesByRoomIds(params: {
        tableName: string;
        agentId: UUID;
        roomIds: UUID[];
    }): Promise<Memory[]>;

    getCachedEmbeddings(params: {
        query_table_name: string;
        query_threshold: number;
        query_input: string;
        query_field_name: string;
        query_field_sub_name: string;
        query_match_count: number;
    }): Promise<{ embedding: number[]; levenshtein_score: number }[]>;

    log(params: {
        body: { [key: string]: unknown };
        userId: UUID;
        roomId: UUID;
        type: string;
    }): Promise<void>;

    getActorDetails(params: { roomId: UUID }): Promise<Actor[]>;

    searchMemories(params: {
        tableName: string;
        agentId: UUID;
        roomId: UUID;
        embedding: number[];
        match_threshold: number;
        match_count: number;
        unique: boolean;
    }): Promise<Memory[]>;

    updateGoalStatus(params: {
        goalId: UUID;
        status: GoalStatus;
    }): Promise<void>;

    searchMemoriesByEmbedding(
        embedding: number[],
        params: {
            match_threshold?: number;
            count?: number;
            roomId?: UUID;
            agentId?: UUID;
            unique?: boolean;
            tableName: string;
        }
    ): Promise<Memory[]>;

    createMemory(
        memory: Memory,
        tableName: string,
        unique?: boolean
    ): Promise<void>;

    removeMemory(memoryId: UUID, tableName: string): Promise<void>;

    removeAllMemories(roomId: UUID, tableName: string): Promise<void>;

    countMemories(
        roomId: UUID,
        unique?: boolean,
        tableName?: string
    ): Promise<number>;

    getGoals(params: {
        agentId: UUID;
        roomId: UUID;
        userId?: UUID | null;
        onlyInProgress?: boolean;
        count?: number;
    }): Promise<Goal[]>;

    updateGoal(goal: Goal): Promise<void>;

    createGoal(goal: Goal): Promise<void>;

    removeGoal(goalId: UUID): Promise<void>;

    removeAllGoals(roomId: UUID): Promise<void>;

    getRoom(roomId: UUID): Promise<UUID | null>;

    createRoom(roomId?: UUID): Promise<UUID>;

    removeRoom(roomId: UUID): Promise<void>;

    getRoomsForParticipant(userId: UUID): Promise<UUID[]>;

    getRoomsForParticipants(userIds: UUID[]): Promise<UUID[]>;

    addParticipant(userId: UUID, roomId: UUID): Promise<boolean>;

    removeParticipant(userId: UUID, roomId: UUID): Promise<boolean>;

    getParticipantsForAccount(userId: UUID): Promise<Participant[]>;

    getParticipantsForRoom(roomId: UUID): Promise<UUID[]>;

    getParticipantUserState(
        roomId: UUID,
        userId: UUID
    ): Promise<"FOLLOWED" | "MUTED" | null>;

    setParticipantUserState(
        roomId: UUID,
        userId: UUID,
        state: "FOLLOWED" | "MUTED" | null
    ): Promise<void>;

    createRelationship(params: { userA: UUID; userB: UUID }): Promise<boolean>;

    getRelationship(params: {
        userA: UUID;
        userB: UUID;
    }): Promise<Relationship | null>;

    getRelationships(params: { userId: UUID }): Promise<Relationship[]>;
}

export interface IDatabaseCacheAdapter {
    getCache(params: {
        agentId: UUID;
        key: string;
    }): Promise<string | undefined>;

    setCache(params: {
        agentId: UUID;
        key: string;
        value: string;
    }): Promise<boolean>;

    deleteCache(params: { agentId: UUID; key: string }): Promise<boolean>;
}

export interface IMemoryManager {
    runtime: IAgentRuntime;
    tableName: string;
    constructor: Function;

    addEmbeddingToMemory(memory: Memory): Promise<Memory>;

    getMemories(opts: {
        roomId: UUID;
        count?: number;
        unique?: boolean;
        start?: number;
        end?: number;
    }): Promise<Memory[]>;

    getCachedEmbeddings(
        content: string
    ): Promise<{ embedding: number[]; levenshtein_score: number }[]>;

    getMemoryById(id: UUID): Promise<Memory | null>;
    getMemoriesByRoomIds(params: { roomIds: UUID[] }): Promise<Memory[]>;
    searchMemoriesByEmbedding(
        embedding: number[],
        opts: {
            match_threshold?: number;
            count?: number;
            roomId: UUID;
            unique?: boolean;
        }
    ): Promise<Memory[]>;

    createMemory(memory: Memory, unique?: boolean): Promise<void>;

    removeMemory(memoryId: UUID): Promise<void>;

    removeAllMemories(roomId: UUID): Promise<void>;

    countMemories(roomId: UUID, unique?: boolean): Promise<number>;
}

export type CacheOptions = {
    expires?: number;
};

export interface ICacheManager {
    get<T = unknown>(key: string): Promise<T | undefined>;
    set<T>(key: string, value: T, options?: CacheOptions): Promise<void>;
    delete(key: string): Promise<void>;
}

export abstract class Service {
    private static instance: Service | null = null;

    static get serviceType(): ServiceType {
        throw new Error("Service must implement static serviceType getter");
    }

    public static getInstance<T extends Service>(): T {
        if (!Service.instance) {
            Service.instance = new (this as any)();
        }
        return Service.instance as T;
    }

    get serviceType(): ServiceType {
        return (this.constructor as typeof Service).serviceType;
    }

    // Add abstract initialize method that must be implemented by derived classes
    abstract initialize(runtime: IAgentRuntime): Promise<void>;
}

export interface IAgentRuntime {
    // Properties
    agentId: UUID;
    serverUrl: string;
    databaseAdapter: IDatabaseAdapter;
    token: string | null;
    modelProvider: ModelProviderName;
    imageModelProvider: ModelProviderName;
    character: Character;
    providers: Provider[];
    actions: Action[];
    evaluators: Evaluator[];
    plugins: Plugin[];

    messageManager: IMemoryManager;
    descriptionManager: IMemoryManager;
    documentsManager: IMemoryManager;
    knowledgeManager: IMemoryManager;
    loreManager: IMemoryManager;

    cacheManager: ICacheManager;

    services: Map<ServiceType, Service>;

    initialize(): Promise<void>;

    registerMemoryManager(manager: IMemoryManager): void;

    getMemoryManager(name: string): IMemoryManager | null;

    getService<T extends Service>(service: ServiceType): T | null;

    registerService(service: Service): void;

    getSetting(key: string): string | null;

    // Methods
    getConversationLength(): number;

    processActions(
        message: Memory,
        responses: Memory[],
        state?: State,
        callback?: HandlerCallback
    ): Promise<void>;

    evaluate(
        message: Memory,
        state?: State,
        didRespond?: boolean
    ): Promise<string[]>;

    ensureParticipantExists(userId: UUID, roomId: UUID): Promise<void>;

    ensureUserExists(
        userId: UUID,
        userName: string | null,
        name: string | null,
        source: string | null
    ): Promise<void>;

    registerAction(action: Action): void;

    ensureConnection(
        userId: UUID,
        roomId: UUID,
        userName?: string,
        userScreenName?: string,
        source?: string
    ): Promise<void>;

    ensureParticipantInRoom(userId: UUID, roomId: UUID): Promise<void>;

    ensureRoomExists(roomId: UUID): Promise<void>;

    composeState(
        message: Memory,
        additionalKeys?: { [key: string]: unknown }
    ): Promise<State>;

    updateRecentMessageState(state: State): Promise<State>;
}

export interface IImageDescriptionService extends Service {
    describeImage(
        imageUrl: string
    ): Promise<{ title: string; description: string }>;
}

export interface ITranscriptionService extends Service {
    transcribeAttachment(audioBuffer: ArrayBuffer): Promise<string | null>;
    transcribeAttachmentLocally(
        audioBuffer: ArrayBuffer
    ): Promise<string | null>;
    transcribe(audioBuffer: ArrayBuffer): Promise<string | null>;
    transcribeLocally(audioBuffer: ArrayBuffer): Promise<string | null>;
}

export interface IVideoService extends Service {
    isVideoUrl(url: string): boolean;
    fetchVideoInfo(url: string): Promise<Media>;
    downloadVideo(videoInfo: Media): Promise<string>;
    processVideo(url: string, runtime: IAgentRuntime): Promise<Media>;
}

export interface ITextGenerationService extends Service {
    initializeModel(): Promise<void>;
    queueMessageCompletion(
        context: string,
        temperature: number,
        stop: string[],
        frequency_penalty: number,
        presence_penalty: number,
        max_tokens: number
    ): Promise<any>;
    queueTextCompletion(
        context: string,
        temperature: number,
        stop: string[],
        frequency_penalty: number,
        presence_penalty: number,
        max_tokens: number
    ): Promise<string>;
    getEmbeddingResponse(input: string): Promise<number[] | undefined>;
}

export interface IBrowserService extends Service {
    closeBrowser(): Promise<void>;
    getPageContent(
        url: string,
        runtime: IAgentRuntime
    ): Promise<{ title: string; description: string; bodyContent: string }>;
}

export interface ISpeechService extends Service {
    getInstance(): ISpeechService;
    generate(runtime: IAgentRuntime, text: string): Promise<Readable>;
}

export interface IPdfService extends Service {
    getInstance(): IPdfService;
    convertPdfToText(pdfBuffer: Buffer): Promise<string>;
}

export enum ServiceType {
    IMAGE_DESCRIPTION = "image_description",
    TRANSCRIPTION = "transcription",
    VIDEO = "video",
    TEXT_GENERATION = "text_generation",
    BROWSER = "browser",
    SPEECH_GENERATION = "speech_generation",
    PDF = "pdf",
    BUTTPLUG = "buttplug",
}

export enum LoggingLevel {
    DEBUG = "debug",
    VERBOSE = "verbose",
    NONE = "none",
}

export type KnowledgeItem = {
    id: UUID;
    content: Content;
};<|MERGE_RESOLUTION|>--- conflicted
+++ resolved
@@ -199,11 +199,8 @@
     [ModelProviderName.OPENROUTER]: Model;
     [ModelProviderName.OLLAMA]: Model;
     [ModelProviderName.HEURIST]: Model;
-<<<<<<< HEAD
     [ModelProviderName.GALADRIEL]: Model;
-=======
     [ModelProviderName.FAL]: Model;
->>>>>>> bd3bf55d
 };
 
 /**
@@ -223,11 +220,8 @@
     OPENROUTER = "openrouter",
     OLLAMA = "ollama",
     HEURIST = "heurist",
-<<<<<<< HEAD
-    GALADRIEL = "galadriel"
-=======
+    GALADRIEL = "galadriel",
     FAL = "falai"
->>>>>>> bd3bf55d
 }
 
 /**
