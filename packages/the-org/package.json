--- conflicted
+++ resolved
@@ -1,10 +1,6 @@
 {
 	"name": "@elizaos/the-org",
-<<<<<<< HEAD
 	"version": "1.0.0-alpha.24",
-=======
-	"version": "1.0.0-alpha.23",
->>>>>>> 8368b37b
 	"main": "dist/index.js",
 	"module": "dist/index.js",
 	"types": "dist/index.d.ts",
@@ -29,17 +25,10 @@
 		"exec": "node --enable-source-maps --loader ts-node/esm src/index.ts"
 	},
 	"dependencies": {
-<<<<<<< HEAD
-		"@elizaos/cli": "^1.0.0-alpha.24",
-		"@elizaos/core": "^1.0.0-alpha.24",
-		"@elizaos/plugin-tee": "^1.0.0-alpha.24",
-		"@elizaos/plugin-twitter": "^1.0.0-alpha.24",
-=======
 		"elizaos": "workspace:*",
 		"@elizaos/core": "workspace:*",
 		"@elizaos/plugin-tee": "workspace:*",
 		"@elizaos/plugin-twitter": "workspace:*",
->>>>>>> 8368b37b
 		"@radix-ui/react-slot": "^1.1.1",
 		"@radix-ui/react-tabs": "^1.1.2",
 		"@solana/web3.js": "^1.87.6",
