--- conflicted
+++ resolved
@@ -13,7 +13,7 @@
 } from "../types";
 
 export class TaskService extends Service {
-  private timer: NodeJS.Timer | null = null;
+  private timer: NodeJS.Timeout | null = null;
   private readonly TICK_INTERVAL = 1000; // Check every second
   static serviceType: ServiceType = ServiceTypes.TASK;
   capabilityDescription = "The agent is able to schedule and execute tasks";
@@ -152,14 +152,9 @@
         // convert updatedAt which is an ISO string to a number
         const updateIntervalMs = task.metadata.updateInterval ?? 0; // update immediately
 
-        
         // if tags does not contain "repeat", execute immediately
         if (!task.tags?.includes("repeat")) {
-<<<<<<< HEAD
           await this.executeTask(task);
-=======
-          await this.executeTask(task.id);
->>>>>>> 9aab3871
           continue;
         }
 
@@ -168,11 +163,7 @@
           logger.debug(
             `Executing task ${task.name} - interval of ${updateIntervalMs}ms has elapsed`
           );
-<<<<<<< HEAD
           await this.executeTask(task);
-=======
-          await this.executeTask(task.id);
->>>>>>> 9aab3871
         }
       }
     } catch (error) {
