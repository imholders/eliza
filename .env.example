####################################
#### Server & DB Configurations ####
####################################

# Cache Configs
CACHE_STORE=database # Defaults to database. Other available cache store: redis and filesystem
REDIS_URL=           # Redis URL - could be a local redis instance or cloud hosted redis. Also support rediss:// URLs
PGLITE_DATA_DIR=     #../pgLite/ if selecting a directory   --- or memory:// if selecting in memory

# Eliza Port Config
SERVER_PORT=3000

# Supabase Configuration
SUPABASE_URL=
SUPABASE_ANON_KEY=

###############################
#### Client Configurations ####
###############################

# Discord Configuration
DISCORD_APPLICATION_ID=
DISCORD_API_TOKEN=        # Bot token
DISCORD_VOICE_CHANNEL_ID= # The ID of the voice channel the bot should join (optional)

# Farcaster Neynar Configuration
FARCASTER_FID=                # The FID associated with the account your are sending casts from
FARCASTER_NEYNAR_API_KEY=     # Neynar API key: https://neynar.com/
FARCASTER_NEYNAR_SIGNER_UUID= # Signer for the account you are sending casts from. Create a signer here: https://dev.neynar.com/app
FARCASTER_DRY_RUN=false       # Set to true if you want to run the bot without actually publishing casts
FARCASTER_POLL_INTERVAL=120   # How often (in seconds) the bot should check for farcaster interactions (replies and mentions)

# Telegram Configuration
TELEGRAM_BOT_TOKEN=

# Twitter/X Configuration
TWITTER_DRY_RUN=false
TWITTER_USERNAME= # Account username
TWITTER_PASSWORD= # Account password
TWITTER_EMAIL=    # Account email
TWITTER_2FA_SECRET=
TWITTER_POLL_INTERVAL=120   # How often (in seconds) the bot should check for interactions
TWITTER_SEARCH_ENABLE=FALSE # Enable timeline search, WARNING this greatly increases your chance of getting banned
TWITTER_TARGET_USERS=       # Comma separated list of Twitter user names to interact with
TWITTER_RETRY_LIMIT=        # Maximum retry attempts for Twitter login
TWITTER_SPACES_ENABLE=false # Enable or disable Twitter Spaces logic
# Post Interval Settings (in minutes)
ENABLE_POST=       # Default: true
POST_INTERVAL_MIN= # Default: 90
POST_INTERVAL_MAX= # Default: 180
POST_IMMEDIATELY=  # Default: false
# Twitter action processing configuration
ACTION_INTERVAL=               # Interval in minutes between action processing runs (default: 5 minutes)
ENABLE_ACTION_PROCESSING=false # Set to true to enable the action processing loop
MAX_ACTIONS_PROCESSING=1       # Maximum number of actions (e.g., retweets, likes) to process in a single cycle. Helps prevent excessive or uncontrolled actions.
ACTION_TIMELINE_TYPE=foryou    # Type of timeline to interact with. Options: "foryou" or "following". Default: "foryou"
# CONFIGURATION FOR APPROVING TWEETS BEFORE IT GETS POSTED
TWITTER_APPROVAL_DISCORD_CHANNEL_ID=  # Channel ID for the Discord bot to listen and send approval messages
TWITTER_APPROVAL_DISCORD_BOT_TOKEN=   # Discord bot token (this could be a different bot token from DISCORD_API_TOKEN)
TWITTER_APPROVAL_ENABLED=             # Enable or disable Twitter approval logic #Default is false
TWITTER_APPROVAL_CHECK_INTERVAL=60000 # Default: 60 seconds

# WhatsApp Cloud API Configuration
WHATSAPP_ACCESS_TOKEN=         # Permanent access token from Facebook Developer Console
WHATSAPP_PHONE_NUMBER_ID=      # Phone number ID from WhatsApp Business API
WHATSAPP_BUSINESS_ACCOUNT_ID=  # Business Account ID from Facebook Business Manager
WHATSAPP_WEBHOOK_VERIFY_TOKEN= # Custom string for webhook verification
WHATSAPP_API_VERSION=v17.0     # WhatsApp API version (default: v17.0)

# Direct Client Setting
EXPRESS_MAX_PAYLOAD= # Default: 100kb

#######################################
#### Model Provider Configurations ####
#######################################

# OpenAI Configuration
OPENAI_API_KEY=         # OpenAI API key, starting with sk-
OPENAI_API_URL=         # OpenAI API Endpoint (optional), Default: https://api.openai.com/v1
SMALL_OPENAI_MODEL=     # Default: gpt-4o-mini
MEDIUM_OPENAI_MODEL=    # Default: gpt-4o
LARGE_OPENAI_MODEL=     # Default: gpt-4o
EMBEDDING_OPENAI_MODEL= # Default: text-embedding-3-small
IMAGE_OPENAI_MODEL=     # Default: dall-e-3
USE_OPENAI_EMBEDDING=   # Set to TRUE for OpenAI/1536, leave blank for local

# Eternal AI's Decentralized Inference API
ETERNALAI_URL=
ETERNALAI_MODEL=         # Default: "neuralmagic/Meta-Llama-3.1-405B-Instruct-quantized.w4a16"
ETERNALAI_CHAIN_ID=45762 #Default: "45762"
ETERNALAI_API_KEY=
ETERNALAI_LOG=false #Default: false

# Hyperbolic Configuration
HYPERBOLIC_API_KEY= # Hyperbolic API Key
HYPERBOLIC_MODEL=
IMAGE_HYPERBOLIC_MODEL=  # Default: FLUX.1-dev
SMALL_HYPERBOLIC_MODEL=  # Default: meta-llama/Llama-3.2-3B-Instruct
MEDIUM_HYPERBOLIC_MODEL= # Default: meta-llama/Meta-Llama-3.1-70B-Instruct
LARGE_HYPERBOLIC_MODEL=  # Default: meta-llama/Meta-Llama-3.1-405-Instruct

# Infera Configuration
INFERA_API_KEY=      # visit api.infera.org/docs to obtain an API key under /signup_user
INFERA_MODEL=        # Default: llama3.2:latest
INFERA_SERVER_URL=   # Default: https://api.infera.org/
SMALL_INFERA_MODEL=  #Recommended: llama3.2:latest
MEDIUM_INFERA_MODEL= #Recommended: mistral-nemo:latest
LARGE_INFERA_MODEL=  #Recommended: mistral-small:latest

# Venice Configuration
VENICE_API_KEY=      # generate from venice settings
SMALL_VENICE_MODEL=  # Default: llama-3.3-70b
MEDIUM_VENICE_MODEL= # Default: llama-3.3-70b
LARGE_VENICE_MODEL=  # Default: llama-3.1-405b
IMAGE_VENICE_MODEL=  # Default: fluently-xl

# Nineteen.ai Configuration
NINETEEN_AI_API_KEY=      # Get a free api key from https://nineteen.ai/app/api
SMALL_NINETEEN_AI_MODEL=  # Default: unsloth/Llama-3.2-3B-Instruct
MEDIUM_NINETEEN_AI_MODEL= # Default: unsloth/Meta-Llama-3.1-8B-Instruct
LARGE_NINETEEN_AI_MODEL=  # Default: hugging-quants/Meta-Llama-3.1-70B-Instruct-AWQ-INT4
IMAGE_NINETEEN_AI_MODE=   # Default: dataautogpt3/ProteusV0.4-Lightning

# Akash Chat API Configuration docs: https://chatapi.akash.network/documentation
AKASH_CHAT_API_KEY=          # Get from https://chatapi.akash.network/
SMALL_AKASH_CHAT_API_MODEL=  # Default: Meta-Llama-3-2-3B-Instruct
MEDIUM_AKASH_CHAT_API_MODEL= # Default: Meta-Llama-3-3-70B-Instruct
LARGE_AKASH_CHAT_API_MODEL=  # Default: Meta-Llama-3-1-405B-Instruct-FP8

# Livepeer configuration
LIVEPEER_GATEWAY_URL= # Free inference gateways and docs: https://livepeer-eliza.com/
LIVEPEER_IMAGE_MODEL= # Default: ByteDance/SDXL-Lightning

# Speech Synthesis
ELEVENLABS_XI_API_KEY= # API key from elevenlabs

# Transcription Provider
TRANSCRIPTION_PROVIDER= # Default: local (possible values: openai, deepgram, local)

# ElevenLabs Settings
ELEVENLABS_MODEL_ID=eleven_multilingual_v2
ELEVENLABS_VOICE_ID=21m00Tcm4TlvDq8ikWAM
ELEVENLABS_VOICE_STABILITY=0.5
ELEVENLABS_VOICE_SIMILARITY_BOOST=0.9
ELEVENLABS_VOICE_STYLE=0.66
ELEVENLABS_VOICE_USE_SPEAKER_BOOST=false
ELEVENLABS_OPTIMIZE_STREAMING_LATENCY=4
ELEVENLABS_OUTPUT_FORMAT=pcm_16000

# OpenRouter Configuration
OPENROUTER_API_KEY= # OpenRouter API Key
OPENROUTER_MODEL=   # Default: uses hermes 70b/405b
SMALL_OPENROUTER_MODEL=
MEDIUM_OPENROUTER_MODEL=
LARGE_OPENROUTER_MODEL=

# REDPILL Configuration (https://docs.red-pill.ai/get-started/supported-models)
REDPILL_API_KEY= # REDPILL API Key
REDPILL_MODEL=
SMALL_REDPILL_MODEL=  # Default: gpt-4o-mini
MEDIUM_REDPILL_MODEL= # Default: gpt-4o
LARGE_REDPILL_MODEL=  # Default: gpt-4o

# Grok Configuration
GROK_API_KEY=         # GROK/xAI API Key
SMALL_GROK_MODEL=     # Default: grok-2-1212
MEDIUM_GROK_MODEL=    # Default: grok-2-1212
LARGE_GROK_MODEL=     # Default: grok-2-1212
EMBEDDING_GROK_MODEL= # Default: grok-2-1212

# Ollama Configuration
OLLAMA_SERVER_URL= # Default: localhost:11434
OLLAMA_MODEL=
USE_OLLAMA_EMBEDDING=   # Set to TRUE for OLLAMA/1024, leave blank for local
OLLAMA_EMBEDDING_MODEL= # Default: mxbai-embed-large
SMALL_OLLAMA_MODEL=     # Default: llama3.2
MEDIUM_OLLAMA_MODEL=    # Default: hermes3
LARGE_OLLAMA_MODEL=     # Default: hermes3:70b

# Google Configuration
GOOGLE_MODEL=
SMALL_GOOGLE_MODEL=     # Default: gemini-1.5-flash-latest
MEDIUM_GOOGLE_MODEL=    # Default: gemini-1.5-flash-latest
LARGE_GOOGLE_MODEL=     # Default: gemini-1.5-pro-latest
EMBEDDING_GOOGLE_MODEL= # Default: text-embedding-004

# Mistral Configuration
MISTRAL_MODEL=
SMALL_MISTRAL_MODEL=  # Default: mistral-small-latest
MEDIUM_MISTRAL_MODEL= # Default: mistral-large-latest
LARGE_MISTRAL_MODEL=  # Default: mistral-large-latest

# Groq Configuration
GROQ_API_KEY=         # Starts with gsk_
SMALL_GROQ_MODEL=     # Default: llama-3.1-8b-instant
MEDIUM_GROQ_MODEL=    # Default: llama-3.3-70b-versatile
LARGE_GROQ_MODEL=     # Default: llama-3.2-90b-vision-preview
EMBEDDING_GROQ_MODEL= # Default: llama-3.1-8b-instant

# LlamaLocal Configuration
LLAMALOCAL_PATH= # Default: "" which is the current directory in plugin-node/dist/ which gets destroyed and recreated on every build

# NanoGPT Configuration
SMALL_NANOGPT_MODEL=  # Default: gpt-4o-mini
MEDIUM_NANOGPT_MODEL= # Default: gpt-4o
LARGE_NANOGPT_MODEL=  # Default: gpt-4o

# Anthropic Configuration
ANTHROPIC_API_KEY=      # For Claude
SMALL_ANTHROPIC_MODEL=  # Default: claude-3-haiku-20240307
MEDIUM_ANTHROPIC_MODEL= # Default: claude-3-5-sonnet-20241022
LARGE_ANTHROPIC_MODEL=  # Default: claude-3-5-sonnet-20241022

# Heurist Configuration
HEURIST_API_KEY=      # Get from https://heurist.ai/dev-access
SMALL_HEURIST_MODEL=  # Default: meta-llama/llama-3-70b-instruct
MEDIUM_HEURIST_MODEL= # Default: meta-llama/llama-3-70b-instruct
LARGE_HEURIST_MODEL=  # Default: meta-llama/llama-3.1-405b-instruct
HEURIST_IMAGE_MODEL=  # Default: PepeXL

# Gaianet Configuration
GAIANET_MODEL=
GAIANET_SERVER_URL=
SMALL_GAIANET_MODEL=       # Default: llama3b
SMALL_GAIANET_SERVER_URL=  # Default: https://llama3b.gaia.domains/v1
MEDIUM_GAIANET_MODEL=      # Default: llama
MEDIUM_GAIANET_SERVER_URL= # Default: https://llama8b.gaia.domains/v1
LARGE_GAIANET_MODEL=       # Default: qwen72b
LARGE_GAIANET_SERVER_URL=  # Default: https://qwen72b.gaia.domains/v1
GAIANET_EMBEDDING_MODEL=
USE_GAIANET_EMBEDDING= # Set to TRUE for GAIANET/768, leave blank for local

# Volcengine Configuration
VOLENGINE_API_URL= # Volcengine API Endpoint, Default: https://open.volcengineapi.com/api/v3/
VOLENGINE_MODEL=
SMALL_VOLENGINE_MODEL=     # Default: doubao-lite-128k
MEDIUM_VOLENGINE_MODEL=    # Default: doubao-pro-128k
LARGE_VOLENGINE_MODEL=     # Default: doubao-pro-256k
VOLENGINE_EMBEDDING_MODEL= # Default: doubao-embedding

# DeepSeek Configuration
DEEPSEEK_API_KEY=      #Your DeepSeek API key
DEEPSEEK_API_URL=      # Default: https://api.deepseek.com
SMALL_DEEPSEEK_MODEL=  # Default: deepseek-chat
MEDIUM_DEEPSEEK_MODEL= # Default: deepseek-chat
LARGE_DEEPSEEK_MODEL=  # Default: deepseek-chat

# fal.ai Configuration
FAL_API_KEY=
FAL_AI_LORA_PATH=

# LetzAI Configuration
LETZAI_API_KEY= # LetzAI API Key
LETZAI_MODELS=  # list of Letzai models to add to each prompt, e.g.: "@modelname1, @modelname2"

# Galadriel Configuration
GALADRIEL_API_KEY=gal-*      # Get from https://dashboard.galadriel.com/
SMALL_GALADRIEL_MODEL=       # Default: gpt-4o-mini
MEDIUM_GALADRIEL_MODEL=      # Default: gpt-4o
LARGE_GALADRIEL_MODEL=       # Default: gpt-4o
GALADRIEL_FINE_TUNE_API_KEY= # Use an OpenAI key to use a fine-tuned model with the verified inference endpoint

# Remaining Provider Configurations
GOOGLE_GENERATIVE_AI_API_KEY= # Gemini API key
ALI_BAILIAN_API_KEY=          # Ali Bailian API Key
NANOGPT_API_KEY=              # NanoGPT API Key
TOGETHER_API_KEY=             # Together API Key

######################################
#### Crypto Plugin Configurations ####
######################################

# CoinMarketCap / CMC
COINMARKETCAP_API_KEY=

# CoinGecko
COINGECKO_API_KEY=
COINGECKO_PRO_API_KEY=

# EVM
EVM_PRIVATE_KEY=
EVM_PROVIDER_URL=

# Avalanche
AVALANCHE_PRIVATE_KEY=
AVALANCHE_PUBLIC_KEY=

# Arthera
ARTHERA_PRIVATE_KEY=

# Solana
SOLANA_PRIVATE_KEY=
SOLANA_PUBLIC_KEY=
SOLANA_CLUSTER=           # Default: devnet. Solana Cluster: 'devnet' | 'testnet' | 'mainnet-beta'
SOLANA_ADMIN_PRIVATE_KEY= # This wallet is used to verify NFTs
SOLANA_ADMIN_PUBLIC_KEY=  # This wallet is used to verify NFTs
SOLANA_VERIFY_TOKEN=      # Authentication token for calling the verification API

# Fallback Wallet Configuration (deprecated)
WALLET_PRIVATE_KEY=
WALLET_PUBLIC_KEY=

BIRDEYE_API_KEY=

# Solana Configuration
SOL_ADDRESS=So11111111111111111111111111111111111111112
SLIPPAGE=1
BASE_MINT=So11111111111111111111111111111111111111112
SOLANA_RPC_URL=https://api.mainnet-beta.solana.com
HELIUS_API_KEY=

# Abstract Configuration
ABSTRACT_ADDRESS=
ABSTRACT_PRIVATE_KEY=
ABSTRACT_RPC_URL=https://api.testnet.abs.xyz

# Starknet Configuration
STARKNET_ADDRESS=
STARKNET_PRIVATE_KEY=
STARKNET_RPC_URL=

# Lens Network Configuration
LENS_ADDRESS=
LENS_PRIVATE_KEY=

# Coinbase
COINBASE_COMMERCE_KEY=              # From Coinbase developer portal
COINBASE_API_KEY=                   # From Coinbase developer portal
COINBASE_PRIVATE_KEY=               # From Coinbase developer portal
COINBASE_GENERATED_WALLET_ID=       # Not your address but the wallet ID from generating a wallet through the plugin
COINBASE_GENERATED_WALLET_HEX_SEED= # Not your address but the wallet hex seed from generating a wallet through the plugin and calling export
COINBASE_NOTIFICATION_URI=          # For webhook plugin the uri you want to send the webhook to for dummy ones use https://webhook.site

# Coinbase Charity Configuration
IS_CHARITABLE=false # Set to true to enable charity donations
CHARITY_ADDRESS_BASE=0x1234567890123456789012345678901234567890
CHARITY_ADDRESS_SOL=pWvDXKu6CpbKKvKQkZvDA66hgsTB6X2AgFxksYogHLV
CHARITY_ADDRESS_ETH=0x750EF1D7a0b4Ab1c97B7A623D7917CcEb5ea779C
CHARITY_ADDRESS_ARB=0x1234567890123456789012345678901234567890
CHARITY_ADDRESS_POL=0x1234567890123456789012345678901234567890

# thirdweb
THIRDWEB_SECRET_KEY= # Create key on thirdweb developer dashboard: https://thirdweb.com/

# Conflux Configuration
CONFLUX_CORE_PRIVATE_KEY=
CONFLUX_CORE_SPACE_RPC_URL=
CONFLUX_ESPACE_PRIVATE_KEY=
CONFLUX_ESPACE_RPC_URL=
CONFLUX_MEME_CONTRACT_ADDRESS=

# ZeroG
ZEROG_INDEXER_RPC=
ZEROG_EVM_RPC=
ZEROG_PRIVATE_KEY=
ZEROG_FLOW_ADDRESS=

# TEE Configuration
# TEE_MODE options:
# - LOCAL: Uses simulator at localhost:8090 (for local development)
# - DOCKER: Uses simulator at host.docker.internal:8090 (for docker development)
# - PRODUCTION: No simulator, uses production endpoints
# Defaults to OFF if not specified
TEE_MODE=OFF        # LOCAL | DOCKER | PRODUCTION
WALLET_SECRET_SALT= # ONLY define if you want to use TEE Plugin, otherwise it will throw errors

<<<<<<< HEAD
ENABLE_TEE_LOG=false # Set to true to enable TEE logging, only available when running eliza in TEE
=======

# TEE Verifiable Log Configuration
VLOG=                          # true/false;  if you want to use TEE Verifiable Log, set this to "true"

# Galadriel Configuration
GALADRIEL_API_KEY=gal-*         # Get from https://dashboard.galadriel.com/

# Venice Configuration
VENICE_API_KEY=                 # generate from venice settings
SMALL_VENICE_MODEL=             # Default: llama-3.3-70b
MEDIUM_VENICE_MODEL=            # Default: llama-3.3-70b
LARGE_VENICE_MODEL=             # Default: llama-3.1-405b
IMAGE_VENICE_MODEL=             # Default: fluently-xl

# Akash Chat API Configuration docs: https://chatapi.akash.network/documentation
AKASH_CHAT_API_KEY= # Get from https://chatapi.akash.network/
SMALL_AKASH_CHAT_API_MODEL=  # Default: Meta-Llama-3-2-3B-Instruct
MEDIUM_AKASH_CHAT_API_MODEL= # Default: Meta-Llama-3-3-70B-Instruct
LARGE_AKASH_CHAT_API_MODEL=  # Default: Meta-Llama-3-1-405B-Instruct-FP8

# fal.ai Configuration
FAL_API_KEY=
FAL_AI_LORA_PATH=

# Web search API Configuration
TAVILY_API_KEY=

# WhatsApp Cloud API Configuration
WHATSAPP_ACCESS_TOKEN=          # Permanent access token from Facebook Developer Console
WHATSAPP_PHONE_NUMBER_ID=       # Phone number ID from WhatsApp Business API
WHATSAPP_BUSINESS_ACCOUNT_ID=   # Business Account ID from Facebook Business Manager
WHATSAPP_WEBHOOK_VERIFY_TOKEN=  # Custom string for webhook verification
WHATSAPP_API_VERSION=v17.0      # WhatsApp API version (default: v17.0)
ENABLE_TEE_LOG=false            # Set to true to enable TEE logging, only available when running eliza in TEE
>>>>>>> 03fe81da

# Flow Blockchain Configuration
FLOW_ADDRESS=
FLOW_PRIVATE_KEY=  # Private key for SHA3-256 + P256 ECDSA
FLOW_NETWORK=      # Default: mainnet
FLOW_ENDPOINT_URL= # Default: https://mainnet.onflow.org

# ICP
INTERNET_COMPUTER_PRIVATE_KEY=
INTERNET_COMPUTER_ADDRESS=

#Cloudflare AI Gateway
CLOUDFLARE_GW_ENABLED=    # Set to true to enable Cloudflare AI Gateway
CLOUDFLARE_AI_ACCOUNT_ID= # Cloudflare AI Account ID - found in the Cloudflare Dashboard under AI Gateway
CLOUDFLARE_AI_GATEWAY_ID= # Cloudflare AI Gateway ID - found in the Cloudflare Dashboard under AI Gateway

# Aptos
APTOS_PRIVATE_KEY= # Aptos private key
APTOS_NETWORK=     # Must be one of mainnet, testnet

# MultiversX
MVX_PRIVATE_KEY= # Multiversx private key
MVX_NETWORK=     # must be one of mainnet, devnet, testnet

# NEAR
NEAR_WALLET_SECRET_KEY= # NEAR Wallet Secret Key
NEAR_WALLET_PUBLIC_KEY= # NEAR Wallet Public Key
NEAR_ADDRESS=
NEAR_SLIPPAGE=1
NEAR_RPC_URL=https://rpc.testnet.near.org
NEAR_NETWORK=testnet # or mainnet

# ZKsync Era Configuration
ZKSYNC_ADDRESS=
ZKSYNC_PRIVATE_KEY=

# Avail DA Configuration
AVAIL_ADDRESS=
AVAIL_SEED=
AVAIL_APP_ID=0
AVAIL_RPC_URL=wss://avail-turing.public.blastapi.io/ # (Default) Testnet: wss://avail-turing.public.blastapi.io/ | Mainnet: wss://avail-mainnet.public.blastapi.io/

# Marlin
TEE_MARLIN=                      # Set "yes" to enable the plugin
TEE_MARLIN_ATTESTATION_ENDPOINT= # Optional, default "http://127.0.0.1:1350"

# Ton
TON_PRIVATE_KEY= # Ton Mnemonic Seed Phrase Join With Empty String
TON_RPC_URL=     # ton rpc

# Sui
SUI_PRIVATE_KEY= # Sui Mnemonic Seed Phrase (`sui keytool generate ed25519`) , Also support `suiprivatekeyxxxx` (sui keytool export --key-identity 0x63)
SUI_NETWORK=     # must be one of mainnet, testnet, devnet, localnet

# Story
STORY_PRIVATE_KEY=  # Story private key
STORY_API_BASE_URL= # Story API base URL
STORY_API_KEY=      # Story API key
PINATA_JWT=         # Pinata JWT for uploading files to IPFS

# Cosmos
COSMOS_RECOVERY_PHRASE=  # 12 words recovery phrase (need to be in quotes, because of spaces)
COSMOS_AVAILABLE_CHAINS= # mantrachaintestnet2,cosmos  # Array of chains
# Cronos zkEVM
CRONOSZKEVM_ADDRESS=
CRONOSZKEVM_PRIVATE_KEY=

# Fuel Ecosystem (FuelVM)
FUEL_WALLET_PRIVATE_KEY=

# Tokenizer Settings
TOKENIZER_MODEL= # Specify the tokenizer model to be used.
TOKENIZER_TYPE=  # Options: tiktoken (for OpenAI models) or auto (AutoTokenizer from Hugging Face for non-OpenAI models). Default: tiktoken.

# Spheron
SPHERON_PRIVATE_KEY=
SPHERON_PROVIDER_PROXY_URL=
SPHERON_WALLET_ADDRESS=

# Stargaze NFT marketplace from Cosmos (You can use https://graphql.mainnet.stargaze-apis.com/graphql)
STARGAZE_ENDPOINT=

# GenLayer
GENLAYER_PRIVATE_KEY= # Private key of the GenLayer account to use for the agent in this format (0x0000000000000000000000000000000000000000000000000000000000000000)

####################################
#### Misc Plugin Configurations ####
####################################

# Intiface Configuration
INTIFACE_WEBSOCKET_URL=ws://localhost:12345

# API key for giphy from https://developers.giphy.com/dashboard/
GIPHY_API_KEY=

# OpenWeather
OPEN_WEATHER_API_KEY= # OpenWeather API key

# EchoChambers Configuration
ECHOCHAMBERS_API_URL=http://127.0.0.1:3333
ECHOCHAMBERS_API_KEY=testingkey0011
ECHOCHAMBERS_USERNAME=eliza
ECHOCHAMBERS_DEFAULT_ROOM=general
ECHOCHAMBERS_POLL_INTERVAL=60
ECHOCHAMBERS_MAX_MESSAGES=10

# Allora
ALLORA_API_KEY=    # Allora API key, format: UP-f8db7d6558ab432ca0d92716
ALLORA_CHAIN_SLUG= # must be one of mainnet, testnet. If not specified, it will use testnet by default

# Opacity zkTLS
OPACITY_TEAM_ID=f309ac8ae8a9a14a7e62cd1a521b1c5f
OPACITY_CLOUDFLARE_NAME=eigen-test
OPACITY_PROVER_URL=https://opacity-ai-zktls-demo.vercel.app

# AWS S3 Configuration Settings for File Upload
AWS_ACCESS_KEY_ID=
AWS_SECRET_ACCESS_KEY=
AWS_REGION=
AWS_S3_BUCKET=
AWS_S3_UPLOAD_PATH=

# Deepgram
DEEPGRAM_API_KEY=

# Web search API Configuration
TAVILY_API_KEY=

# Verifiable Inference Configuration
VERIFIABLE_INFERENCE_ENABLED=false    # Set to false to disable verifiable inference
VERIFIABLE_INFERENCE_PROVIDER=opacity # Options: opacity

# Autonome Configuration
AUTONOME_JWT_TOKEN=
AUTONOME_RPC=https://wizard-bff-rpc.alt.technology/v1/bff/aaa/apps

####################################
#### Akash Network Configuration ####
####################################
AKASH_ENV=mainnet
AKASH_NET=https://raw.githubusercontent.com/ovrclk/net/master/mainnet
RPC_ENDPOINT=https://rpc.akashnet.net:443
AKASH_GAS_PRICES=0.025uakt
AKASH_GAS_ADJUSTMENT=1.5
AKASH_KEYRING_BACKEND=os
AKASH_FROM=default
AKASH_FEES=20000uakt
AKASH_DEPOSIT=500000uakt
AKASH_MNEMONIC=
AKASH_WALLET_ADDRESS=
# Akash Pricing API
AKASH_PRICING_API_URL=https://console-api.akash.network/v1/pricing
# Default values # 1 CPU = 1000 1GB = 1000000000 1GB = 1000000000
AKASH_DEFAULT_CPU=1000
AKASH_DEFAULT_MEMORY=1000000000
AKASH_DEFAULT_STORAGE=1000000000
AKASH_SDL=example.sdl.yml
# Close deployment
# Close all deployments = closeAll
# Close a single deployment = dseq and add the value in AKASH_CLOSE_DSEQ
AKASH_CLOSE_DEP=closeAll
AKASH_CLOSE_DSEQ=19729929
# Provider Info we added one to check you will have to pass this into the action
AKASH_PROVIDER_INFO=akash1ccktptfkvdc67msasmesuy5m7gpc76z75kukpz
# Deployment Status
# AKASH_DEP_STATUS = dseq or param_passed when you are building you wil pass the dseq dinamically to test you
# you can pass the dseq using AKASH_DEP_DSEQ 19729929 is an example of a dseq we test while build.
AKASH_DEP_STATUS=dseq
AKASH_DEP_DSEQ=19729929
# Gas Estimation Options: close, create, or update
# qseq is required when operation is "close" 19729929 is an example of a dseq we test while build.
AKASH_GAS_OPERATION=close
AKASH_GAS_DSEQ=19729929
# Manifest
# Values: "auto" | "manual" | "validate_only" Default: "auto"
AKASH_MANIFEST_MODE=auto
# Default: Will use the SDL directory
AKASH_MANIFEST_PATH=
# Values: "strict" | "lenient" | "none" - Default: "strict"
AKASH_MANIFEST_VALIDATION_LEVEL=strict

# Quai Network Ecosystem
QUAI_PRIVATE_KEY=
QUAI_RPC_URL=https://rpc.quai.network<|MERGE_RESOLUTION|>--- conflicted
+++ resolved
@@ -364,25 +364,21 @@
 TEE_MODE=OFF        # LOCAL | DOCKER | PRODUCTION
 WALLET_SECRET_SALT= # ONLY define if you want to use TEE Plugin, otherwise it will throw errors
 
-<<<<<<< HEAD
-ENABLE_TEE_LOG=false # Set to true to enable TEE logging, only available when running eliza in TEE
-=======
-
 # TEE Verifiable Log Configuration
-VLOG=                          # true/false;  if you want to use TEE Verifiable Log, set this to "true"
+VLOG= # true/false;  if you want to use TEE Verifiable Log, set this to "true"
 
 # Galadriel Configuration
-GALADRIEL_API_KEY=gal-*         # Get from https://dashboard.galadriel.com/
+GALADRIEL_API_KEY=gal-* # Get from https://dashboard.galadriel.com/
 
 # Venice Configuration
-VENICE_API_KEY=                 # generate from venice settings
-SMALL_VENICE_MODEL=             # Default: llama-3.3-70b
-MEDIUM_VENICE_MODEL=            # Default: llama-3.3-70b
-LARGE_VENICE_MODEL=             # Default: llama-3.1-405b
-IMAGE_VENICE_MODEL=             # Default: fluently-xl
+VENICE_API_KEY=      # generate from venice settings
+SMALL_VENICE_MODEL=  # Default: llama-3.3-70b
+MEDIUM_VENICE_MODEL= # Default: llama-3.3-70b
+LARGE_VENICE_MODEL=  # Default: llama-3.1-405b
+IMAGE_VENICE_MODEL=  # Default: fluently-xl
 
 # Akash Chat API Configuration docs: https://chatapi.akash.network/documentation
-AKASH_CHAT_API_KEY= # Get from https://chatapi.akash.network/
+AKASH_CHAT_API_KEY=          # Get from https://chatapi.akash.network/
 SMALL_AKASH_CHAT_API_MODEL=  # Default: Meta-Llama-3-2-3B-Instruct
 MEDIUM_AKASH_CHAT_API_MODEL= # Default: Meta-Llama-3-3-70B-Instruct
 LARGE_AKASH_CHAT_API_MODEL=  # Default: Meta-Llama-3-1-405B-Instruct-FP8
@@ -395,13 +391,12 @@
 TAVILY_API_KEY=
 
 # WhatsApp Cloud API Configuration
-WHATSAPP_ACCESS_TOKEN=          # Permanent access token from Facebook Developer Console
-WHATSAPP_PHONE_NUMBER_ID=       # Phone number ID from WhatsApp Business API
-WHATSAPP_BUSINESS_ACCOUNT_ID=   # Business Account ID from Facebook Business Manager
-WHATSAPP_WEBHOOK_VERIFY_TOKEN=  # Custom string for webhook verification
-WHATSAPP_API_VERSION=v17.0      # WhatsApp API version (default: v17.0)
-ENABLE_TEE_LOG=false            # Set to true to enable TEE logging, only available when running eliza in TEE
->>>>>>> 03fe81da
+WHATSAPP_ACCESS_TOKEN=         # Permanent access token from Facebook Developer Console
+WHATSAPP_PHONE_NUMBER_ID=      # Phone number ID from WhatsApp Business API
+WHATSAPP_BUSINESS_ACCOUNT_ID=  # Business Account ID from Facebook Business Manager
+WHATSAPP_WEBHOOK_VERIFY_TOKEN= # Custom string for webhook verification
+WHATSAPP_API_VERSION=v17.0     # WhatsApp API version (default: v17.0)
+ENABLE_TEE_LOG=false           # Set to true to enable TEE logging, only available when running eliza in TEE
 
 # Flow Blockchain Configuration
 FLOW_ADDRESS=
